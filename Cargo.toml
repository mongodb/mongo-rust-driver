[package]
authors = [
    "Saghm Rossi <saghmrossi@gmail.com>",
    "Patrick Freed <patrick.freed@mongodb.com>",
    "Isabel Atkinson <isabel.atkinson@mongodb.com>",
    "Abraham Egnor <abraham.egnor@mongodb.com>",
    "Kaitlin Mahar <kaitlin.mahar@mongodb.com>",
    "Patrick Meredith <pmeredit@protonmail.com>",
]
description = "The official MongoDB driver for Rust"
edition = "2021"
keywords = ["mongo", "mongodb", "database", "bson", "nosql"]
categories = ["asynchronous", "database", "web-programming"]
repository = "https://github.com/mongodb/mongo-rust-driver"
homepage = "https://www.mongodb.com/docs/drivers/rust/"
license = "Apache-2.0"
readme = "README.md"
name = "mongodb"
version = "3.2.3"
rust-version = "1.82"

exclude = [
    "etc/**",
    "rustfmt.toml",
    ".evergreen/**",
    ".gitignore",
    "src/test/**",
    "tests/**",
]

[features]
default = ["compat-3-0-0", "rustls-tls", "dns-resolver"]
compat-3-0-0 = ["compat-3-3-0", "bson-2"]
compat-3-3-0 = []
bson-2 = ["dep:bson2", "mongocrypt/bson-2"]
bson-3 = ["dep:bson3", "mongocrypt/bson-3"]
sync = []
rustls-tls = ["dep:rustls", "dep:tokio-rustls"]
openssl-tls = ["dep:openssl", "dep:openssl-probe", "dep:tokio-openssl"]
dns-resolver = ["dep:hickory-resolver", "dep:hickory-proto"]
cert-key-password = ["dep:pem", "dep:pkcs8"]

# Enable support for MONGODB-AWS authentication.
<<<<<<< HEAD
# This can only be used with the tokio-runtime feature flag.
aws-auth = ["dep:reqwest", "aws-config"]
=======
aws-auth = ["dep:reqwest"]
>>>>>>> 2a0d65a8

# Enable support for on-demand Azure KMS credentials.
azure-kms = ["dep:reqwest"]

# Enable support for azure OIDC authentication.
azure-oidc = ["dep:reqwest"]

# Enable support for gcp OIDC authentication.
gcp-oidc = ["dep:reqwest"]

# Enable support for on-demand GCP KMS credentials.
gcp-kms = ["dep:reqwest"]

# Enable support for GSSAPI (Kerberos) authentication.
gssapi-auth = ["dep:cross-krb5", "dns-resolver"]

zstd-compression = ["dep:zstd"]
zlib-compression = ["dep:flate2"]
snappy-compression = ["dep:snap"]

# Enables support for client-side field level encryption and queryable encryption.
in-use-encryption = ["dep:mongocrypt", "dep:rayon", "dep:num_cpus"]
# The in-use encryption API is stable; this is for backwards compatibility.
in-use-encryption-unstable = ["in-use-encryption"]

# Enables support for emitting tracing events.
# The tracing API is unstable and may have backwards-incompatible changes in minor version updates.
# TODO: pending https://github.com/tokio-rs/tracing/issues/2036 stop depending directly on log.
tracing-unstable = ["dep:tracing", "dep:log", "bson3?/serde_json-1"]

[dependencies]
async-trait = "0.1.42"
base64 = "0.13.0"
bitflags = "1.1.0"
chrono = { version = "0.4.7", default-features = false, features = [
    "clock",
    "std",
] }
cross-krb5 = { version = "0.4.2", optional = true, default-features = false }
derive_more = "0.99.17"
derive-where = "1.2.7"
flate2 = { version = "1.0", optional = true }
futures-io = "0.3.21"
futures-core = "0.3.14"
futures-util = { version = "0.3.14", features = ["io"] }
futures-executor = "0.3.14"
hex = "0.4.0"
hickory-proto = { version = "0.24.2", optional = true }
hickory-resolver = { version = "0.24.2", optional = true }
hmac = "0.12.1"
once_cell = "1.19.0"
log = { version = "0.4.17", optional = true }
md-5 = "0.10.1"
mongodb-internal-macros = { path = "macros", version = "3.2.3" }
num_cpus = { version = "1.13.1", optional = true }
openssl = { version = "0.10.38", optional = true }
openssl-probe = { version = "0.1.5", optional = true }
pem = { version = "3.0.4", optional = true }
percent-encoding = "2.0.0"
pkcs8 = { version = "0.10.2", features = ["encryption", "pkcs5"], optional = true }
rand = { version = "0.8.3", features = ["small_rng"] }
rayon = { version = "1.5.3", optional = true }
rustc_version_runtime = "0.3.0"
serde_with = "3.8.1"
sha1 = "0.10.0"
sha2 = "0.10.2"
snap = { version = "1.0.5", optional = true }
socket2 = "0.5.5"
stringprep = "0.1.2"
strsim = "0.11.1"
take_mut = "0.2.2"
thiserror = "1.0.24"
tokio-openssl = { version = "0.6.3", optional = true }
tracing = { version = "0.1.36", optional = true }
typed-builder = "0.20.0"
webpki-roots = "0.26"
zstd = { version = "0.11.2", optional = true }
macro_magic = "0.5.1"
rustversion = "1.0.20"
aws-credential-types = "1.2.4"
aws-types = "1.3.7"

[dependencies.aws-config]
version = "1.8.1"
optional = true
default-features = false
features = [
    "behavior-version-latest",
    "sso",
    "default-https-client",
    "rt-tokio"
]

[dependencies.bson2]
git = "https://github.com/mongodb/bson-rust"
branch = "2.15.x"
package = "bson"
version = "2.15.0"
optional = true

[dependencies.bson3]
git = "https://github.com/mongodb/bson-rust"
branch = "main"
package = "bson"
version = "3.0.0"
optional = true
features = ["serde"]

[dependencies.mongocrypt]
git = "https://github.com/mongodb/libmongocrypt-rust.git"
branch = "main"
version = "0.3.1"
default-features = false
optional = true

[dependencies.pbkdf2]
version = "0.11.0"
default-features = false

[dependencies.reqwest]
version = "0.12.12"
optional = true
default-features = false
features = ["json", "rustls-tls"]

[dependencies.rustls]
version = "0.23.20"
optional = true
default-features = false
features = ["logging", "ring", "std", "tls12"]

[dependencies.serde]
version = "1.0.125"
features = ["derive"]

[dependencies.serde_bytes]
version = "0.11.5"

[dependencies.tokio]
version = "1.17.0"
features = ["io-util", "sync", "macros", "net", "process", "rt", "time", "fs"]

[dependencies.tokio-rustls]
version = "0.26"
optional = true
default-features = false
features = ["logging", "ring", "tls12"]

[dependencies.tokio-util]
version = "0.7.0"
features = ["io", "compat"]

[dependencies.uuid]
version = "1.1.2"
features = ["v4"]

[dev-dependencies]
anyhow = { version = "1.0", features = ["backtrace"] }
approx = "0.5.1"
backtrace = { version = "0.3.68" }
ctrlc = "3.2.2"
function_name = "0.2.1"
futures = "0.3"
hex = "0.4"
home = "0.5"
lambda_runtime = "0.6.0"
pkcs8 = { version = "0.10.2", features = ["3des", "des-insecure", "sha1-insecure"] }
pretty_assertions = "1.3.0"
serde = { version = ">= 0.0.0", features = ["rc"] }
serde_json = "1.0.64"
semver = "1.0.0"
time = "0.3.9"
tokio = { version = ">= 0.0.0", features = ["fs", "parking_lot"] }
tracing-subscriber = "0.3.16"
regex = "1.6.0"
reqwest = { version = "0.12.2", features = ["rustls-tls"] }
serde-hex = "0.1.0"
serde_path_to_error = "0.1"

[dev-dependencies.bson3]
git = "https://github.com/mongodb/bson-rust"
branch = "main"
package = "bson"
version = "3.0.0"
features = ["serde", "serde_json-1"]

[package.metadata.docs.rs]
rustdoc-args = ["--cfg", "docsrs"]
all-features = true

[lints.rust]
unexpected_cfgs = { level = "warn", check-cfg = [
    'cfg(mongodb_internal_tracking_arc)',
] }<|MERGE_RESOLUTION|>--- conflicted
+++ resolved
@@ -41,12 +41,7 @@
 cert-key-password = ["dep:pem", "dep:pkcs8"]
 
 # Enable support for MONGODB-AWS authentication.
-<<<<<<< HEAD
-# This can only be used with the tokio-runtime feature flag.
-aws-auth = ["dep:reqwest", "aws-config"]
-=======
 aws-auth = ["dep:reqwest"]
->>>>>>> 2a0d65a8
 
 # Enable support for on-demand Azure KMS credentials.
 azure-kms = ["dep:reqwest"]
@@ -126,19 +121,6 @@
 zstd = { version = "0.11.2", optional = true }
 macro_magic = "0.5.1"
 rustversion = "1.0.20"
-aws-credential-types = "1.2.4"
-aws-types = "1.3.7"
-
-[dependencies.aws-config]
-version = "1.8.1"
-optional = true
-default-features = false
-features = [
-    "behavior-version-latest",
-    "sso",
-    "default-https-client",
-    "rt-tokio"
-]
 
 [dependencies.bson2]
 git = "https://github.com/mongodb/bson-rust"
