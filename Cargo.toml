[package]
authors = [
    "Saghm Rossi <saghmrossi@gmail.com>",
    "Patrick Freed <patrick.freed@mongodb.com>",
    "Isabel Atkinson <isabel.atkinson@mongodb.com>",
    "Abraham Egnor <abraham.egnor@mongodb.com>",
    "Kaitlin Mahar <kaitlin.mahar@mongodb.com>",
]
description = "The official MongoDB driver for Rust"
edition = "2021"
keywords = ["mongo", "mongodb", "database", "bson", "nosql"]
categories = ["asynchronous", "database", "web-programming"]
repository = "https://github.com/mongodb/mongo-rust-driver"
homepage = "https://www.mongodb.com/docs/drivers/rust/"
license = "Apache-2.0"
readme = "README.md"
name = "mongodb"
version = "2.8.0"

exclude = [
    "etc/**",
    "rustfmt.toml",
    ".evergreen/**",
    ".gitignore",
    "src/test/**",
    "tests/**",
]

[features]
default = ["compat-3-0-0", "rustls-tls", "dns-resolver"]
compat-3-0-0 = []
sync = []
rustls-tls = ["dep:rustls", "dep:rustls-pemfile", "dep:tokio-rustls"]
openssl-tls = ["dep:openssl", "dep:openssl-probe", "dep:tokio-openssl"]
dns-resolver = ["dep:trust-dns-resolver", "dep:trust-dns-proto"]

# Enable support for MONGODB-AWS authentication.
# This can only be used with the tokio-runtime feature flag.
aws-auth = ["dep:reqwest"]

# Enable support for on-demand Azure KMS credentials.
# This can only be used with the tokio-runtime feature flag.
azure-kms = ["dep:reqwest"]

# Enable support for azure OIDC authentication.
azure-oidc = ["dep:reqwest"]

# Enable support for on-demand GCP KMS credentials.
# This can only be used with the tokio-runtime feature flag.
gcp-kms = ["dep:reqwest"]

zstd-compression = ["dep:zstd"]
zlib-compression = ["dep:flate2"]
snappy-compression = ["dep:snap"]

# Enables support for client-side field level encryption and queryable encryption.
# The In Use Encryption API is unstable and may have backwards-incompatible changes in minor version updates.
in-use-encryption-unstable = ["dep:mongocrypt", "dep:rayon", "dep:num_cpus"]

# Enables support for emitting tracing events.
# The tracing API is unstable and may have backwards-incompatible changes in minor version updates.
# TODO: pending https://github.com/tokio-rs/tracing/issues/2036 stop depending directly on log.
tracing-unstable = ["dep:tracing", "dep:log"]

[dependencies]
action_macro = { path = "action_macro" }
async-trait = "0.1.42"
base64 = "0.13.0"
bitflags = "1.1.0"
bson = { git = "https://github.com/mongodb/bson-rust", branch = "main" }
chrono = { version = "0.4.7", default-features = false, features = ["clock", "std"] }
derivative = "2.1.1"
derive_more = "0.99.17"
flate2 = { version = "1.0", optional = true }
futures-io = "0.3.21"
futures-core = "0.3.14"
futures-util = { version = "0.3.14", features = ["io"] }
futures-executor = "0.3.14"
hex = "0.4.0"
hmac = "0.12.1"
once_cell = "1.19.0"
log = { version = "0.4.17", optional = true }
md-5 = "0.10.1"
mongocrypt = { git = "https://github.com/mongodb/libmongocrypt-rust.git", branch = "main", optional = true }
num_cpus = { version = "1.13.1", optional = true }
openssl = { version = "0.10.38", optional = true }
openssl-probe = { version = "0.1.5", optional = true }
percent-encoding = "2.0.0"
rand = { version = "0.8.3", features = ["small_rng"] }
rayon = { version = "1.5.3", optional = true }
rustc_version_runtime = "0.2.1"
rustls-pemfile = { version = "1.0.1", optional = true }
serde_with = "1.3.1"
sha-1 = "0.10.0"
sha2 = "0.10.2"
snap = { version = "1.0.5", optional = true }
socket2 = "0.5.5"
stringprep = "0.1.2"
strsim = "0.10.0"
take_mut = "0.2.2"
thiserror = "1.0.24"
tokio-openssl = { version = "0.6.3", optional = true }
tracing = { version = "0.1.36", optional = true }
trust-dns-proto = { version = "0.21.2", optional = true }
trust-dns-resolver = { version = "0.21.2", optional = true }
typed-builder = "0.10.0"
webpki-roots = "0.25.2"
zstd = { version = "0.11.2", optional = true }

[dependencies.pbkdf2]
version = "0.11.0"
default-features = false

[dependencies.reqwest]
version = "0.11.2"
optional = true
default-features = false
features = ["json", "rustls-tls"]

[dependencies.rustls]
version = "0.21.6"
optional = true
features = ["dangerous_configuration"]

[dependencies.serde]
version = "1.0.125"
features = ["derive"]

[dependencies.serde_bytes]
version = "0.11.5"

[dependencies.tokio]
version = "1.17.0"
features = ["io-util", "sync", "macros", "net", "process", "rt", "time"]

[dependencies.tokio-rustls]
version = "0.24.1"
optional = true
features = ["dangerous_configuration"]

[dependencies.tokio-util]
version = "0.7.0"
features = ["io", "compat"]

[dependencies.uuid]
version = "1.1.2"
features = ["v4"]

[dev-dependencies]
anyhow = { version = "1.0", features = ["backtrace"] }
approx = "0.5.1"
backtrace = { version = "0.3.68" }
ctrlc = "3.2.2"
function_name = "0.2.1"
futures = "0.3"
hex = "0.4"
home = "0.5"
lambda_runtime = "0.6.0"
pretty_assertions = "1.3.0"
serde = { version = ">= 0.0.0", features = ["rc"] }
serde_json = "1.0.64"
semver = "1.0.0"
time = "0.3.9"
tokio = { version = ">= 0.0.0", features = ["fs", "parking_lot"] }
tracing-subscriber = "0.3.16"
regex = "1.6.0"
serde-hex = "0.1.0"
<<<<<<< HEAD
serde_path_to_error = "0.1.15"
=======
serde_path_to_error = "0.1"
>>>>>>> 42541ff4

[package.metadata.docs.rs]
rustdoc-args = ["--cfg", "docsrs"]
all-features = true<|MERGE_RESOLUTION|>--- conflicted
+++ resolved
@@ -165,11 +165,7 @@
 tracing-subscriber = "0.3.16"
 regex = "1.6.0"
 serde-hex = "0.1.0"
-<<<<<<< HEAD
-serde_path_to_error = "0.1.15"
-=======
 serde_path_to_error = "0.1"
->>>>>>> 42541ff4
 
 [package.metadata.docs.rs]
 rustdoc-args = ["--cfg", "docsrs"]
