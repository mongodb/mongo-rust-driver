--- conflicted
+++ resolved
@@ -9,11 +9,7 @@
 pub(crate) use self::event::EventClient;
 pub(crate) use self::{
     event::Event,
-<<<<<<< HEAD
     failpoint::{FailPoint, FailPointGuard, FailPointMode},
-=======
-    failpoint::{FailCommandOptions, FailPoint, FailPointGuard, FailPointMode},
->>>>>>> 30122b71
     matchable::{assert_matches, eq_matches, is_expected_type, MatchErrExt, Matchable},
 };
 
