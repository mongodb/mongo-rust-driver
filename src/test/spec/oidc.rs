--- conflicted
+++ resolved
@@ -1,5 +1,4 @@
 // Prose test 1.1 Single Principal Implicit Username
-<<<<<<< HEAD
 #[cfg(feature = "tokio-runtime")]
 #[tokio::test]
 async fn single_principal_implicit_username() -> anyhow::Result<()> {
@@ -13,26 +12,17 @@
     };
     use bson::Document;
     use futures_util::FutureExt;
-=======
-#[tokio::test]
-async fn single_principal_implicit_username() -> Result<()> {
->>>>>>> 705e5d20
+
     if std::env::var("OIDC_TOKEN_DIR").is_err() {
         log_uncaptured("Skipping OIDC test");
         return Ok(());
     }
-<<<<<<< HEAD
+
     let mut opts =
         ClientOptions::parse_async("mongodb://localhost/?authMechanism=MONGODB-OIDC").await?;
     opts.credential = Credential::builder()
         .mechanism(AuthMechanism::MongoDbOidc)
         .oidc_callback(oidc::Callback::machine(|_| {
-=======
-    let mut opts = ClientOptions::parse("mongodb://localhost/?authMechanism=MONGODB-OIDC").await?;
-    opts.credential = Some(Credential {
-        mechanism: Some(AuthMechanism::MongoDbOidc),
-        oidc_callbacks: Some(oidc::Callbacks::new(|_info, _params| {
->>>>>>> 705e5d20
             async move {
                 Ok(oidc::IdpServerResponse {
                     access_token: tokio::fs::read_to_string("/tmp/tokens/test_user1").await?,
