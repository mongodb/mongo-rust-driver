<<<<<<< HEAD
use crate::{
    client::{
        auth::{oidc, AuthMechanism, Credential},
        options::ClientOptions,
    },
    test::{
        log_uncaptured,
        util::fail_point::{FailPoint, FailPointMode},
    },
    Client,
};
use bson::{doc, Document};
use futures_util::FutureExt;
use std::{
    sync::Arc,
    time::{Duration, Instant},
};
use tokio::sync::Mutex;

=======
>>>>>>> 42541ff4
macro_rules! get_env_or_skip {
    ( $env_var: literal ) => {
        match std::env::var($env_var) {
            Ok(val) => val,
            Err(_) => {
                use crate::test::log_uncaptured;
                log_uncaptured(&format!("Skipping test, {} not set", $env_var));
                return Ok(());
            }
        }
    };
}

macro_rules! mongodb_uri_admin {
    () => {
        get_env_or_skip!("MONGODB_URI")
    };
}

macro_rules! mongodb_uri_single {
    () => {
        get_env_or_skip!("MONGODB_URI_SINGLE")
    };
}

macro_rules! mongodb_uri_multi {
    () => {
        get_env_or_skip!("MONGODB_URI_MULTI")
    };
}

macro_rules! token_dir {
    ( $user_name: literal ) => {
        // this cannot use get_env_or_skip because it is used in the callback
        format!(
            "{}/{}",
            std::env::var("OIDC_TOKEN_DIR").unwrap_or_else(|_| "/tmp/tokens".to_string()),
            $user_name
        )
    };
}

macro_rules! no_user_token_file {
    () => {
        // this cannot use get_env_or_skip because it is used in the callback
        std::env::var("OIDC_TOKEN_FILE").unwrap()
    };
}

macro_rules! explicit_user {
    ( $user_name: literal ) => {
        format!("{}@{}", $user_name, get_env_or_skip!("OIDC_DOMAIN"),)
    };
}

macro_rules! admin_client {
    () => {{
        let opts = crate::client::options::ClientOptions::parse(mongodb_uri_admin!())
            .await
            .unwrap();
        crate::Client::with_options(opts).unwrap()
    }};
}

mod basic {
    use crate::{
        client::auth::{oidc, AuthMechanism, Credential},
        options::ClientOptions,
        test::{FailCommandOptions, FailPoint},
        Client,
    };
    use bson::{doc, Document};
    use futures_util::FutureExt;
    use std::{
        sync::Arc,
        time::{Duration, Instant},
    };
    use tokio::sync::Mutex;

    // Machine Callback tests
    #[tokio::test]
    async fn machine_1_1_callback_is_called() -> anyhow::Result<()> {
        get_env_or_skip!("OIDC");
        // we need to assert the callback count
        let call_count = Arc::new(Mutex::new(0));
        let cb_call_count = call_count.clone();

        let mut opts = ClientOptions::parse(mongodb_uri_single!()).await?;
        opts.credential = Credential::builder()
            .mechanism(AuthMechanism::MongoDbOidc)
            .oidc_callback(oidc::Callback::machine(move |_| {
                let call_count = cb_call_count.clone();
                async move {
                    *call_count.lock().await += 1;
                    Ok(oidc::IdpServerResponse {
                        access_token: tokio::fs::read_to_string(token_dir!("test_user1")).await?,
                        expires: None,
                        refresh_token: None,
                    })
                }
                .boxed()
            }))
            .build()
            .into();
        let client = Client::with_options(opts)?;

        client
            .database("test")
            .collection::<Document>("test")
            .find_one(doc! {})
            .await?;
        assert_eq!(1, *(*call_count).lock().await);
        Ok(())
    }

    #[tokio::test(flavor = "multi_thread", worker_threads = 10)]
    async fn machine_1_2_callback_is_called_only_once_for_multiple_connections(
    ) -> anyhow::Result<()> {
        get_env_or_skip!("OIDC");
        // we need to assert the callback count
        let call_count = Arc::new(Mutex::new(0));
        let cb_call_count = call_count.clone();

        let mut opts = ClientOptions::parse(mongodb_uri_single!()).await?;
        opts.credential = Credential::builder()
            .mechanism(AuthMechanism::MongoDbOidc)
            .oidc_callback(oidc::Callback::machine(move |_| {
                let call_count = cb_call_count.clone();
                async move {
                    *call_count.lock().await += 1;
                    Ok(oidc::IdpServerResponse {
                        access_token: tokio::fs::read_to_string(token_dir!("test_user1")).await?,
                        expires: None,
                        refresh_token: None,
                    })
                }
                .boxed()
            }))
            .build()
            .into();
        let client = Client::with_options(opts)?;
        let mut handles = Vec::with_capacity(10);
        for _ in 0..10 {
            let client = client.clone();
            handles.push(tokio::spawn(async move {
                for _ in 0..100 {
                    client
                        .database("test")
                        .collection::<Document>("test")
                        .find_one(doc! {})
                        .await
                        .unwrap();
                }
            }));
        }
        for handle in handles {
            handle.await.unwrap();
        }
        assert_eq!(1, *(*call_count).lock().await);
        Ok(())
    }

<<<<<<< HEAD
#[tokio::test(flavor = "multi_thread")]
async fn machine_4_reauthentication() -> anyhow::Result<()> {
    get_env_or_skip!("OIDC");
    let admin_client = admin_client!();

    // Now set a failpoint for find with 391 error code
    let fail_point = FailPoint::fail_command(&["find"], FailPointMode::Times(1)).error_code(391);
    let _guard = admin_client.enable_fail_point(fail_point).await.unwrap();

    // we need to assert the callback count
    let call_count = Arc::new(Mutex::new(0));
    let cb_call_count = call_count.clone();

    let mut opts = ClientOptions::parse(mongodb_uri_single!()).await?;
    opts.credential = Credential::builder()
        .mechanism(AuthMechanism::MongoDbOidc)
        .oidc_callback(oidc::Callback::machine(move |_| {
            let call_count = cb_call_count.clone();
            async move {
                *call_count.lock().await += 1;
                Ok(oidc::IdpServerResponse {
                    access_token: tokio::fs::read_to_string(token_dir!("test_user1")).await?,
                    expires: None,
                    refresh_token: None,
                })
            }
            .boxed()
        }))
        .build()
        .into();
    let client = Client::with_options(opts)?;

    client
        .database("test")
        .collection::<Document>("test")
        .find_one(doc! {})
        .await?;
    assert_eq!(2, *(*call_count).lock().await);
    Ok(())
}
=======
    #[tokio::test]
    async fn machine_2_1_valid_callback_inputs() -> anyhow::Result<()> {
        get_env_or_skip!("OIDC");
        // we need to assert the callback count
        let call_count = Arc::new(Mutex::new(0));
        let cb_call_count = call_count.clone();
>>>>>>> 42541ff4

        let mut opts = ClientOptions::parse(mongodb_uri_single!()).await?;
        opts.credential = Credential::builder()
            .mechanism(AuthMechanism::MongoDbOidc)
            .oidc_callback(oidc::Callback::machine(move |c| {
                let call_count = cb_call_count.clone();
                assert!(c.refresh_token.is_none());
                // timeout should be in the future
                assert!(c.timeout_seconds.unwrap() >= Instant::now());
                async move {
                    *call_count.lock().await += 1;
                    Ok(oidc::IdpServerResponse {
                        access_token: tokio::fs::read_to_string(token_dir!("test_user1")).await?,
                        expires: None,
                        refresh_token: None,
                    })
                }
                .boxed()
            }))
            .build()
            .into();
        let client = Client::with_options(opts)?;
        client
            .database("test")
            .collection::<Document>("test")
            .find_one(doc! {})
            .await?;
        assert_eq!(1, *(*call_count).lock().await);
        Ok(())
    }

    // 2.2 callback returns null, but that is impossible with the rust type system

    #[tokio::test]
    async fn machine_2_3_oidc_callback_return_missing_data() -> anyhow::Result<()> {
        get_env_or_skip!("OIDC");
        // we need to assert the callback count
        let call_count = Arc::new(Mutex::new(0));
        let cb_call_count = call_count.clone();

        let mut opts = ClientOptions::parse(mongodb_uri_single!()).await?;
        opts.credential = Credential::builder()
            .mechanism(AuthMechanism::MongoDbOidc)
            .oidc_callback(oidc::Callback::machine(move |_| {
                let call_count = cb_call_count.clone();
                async move {
                    *call_count.lock().await += 1;
                    Ok(oidc::IdpServerResponse {
                        access_token: "".to_string(),
                        expires: None,
                        refresh_token: None,
                    })
                }
                .boxed()
            }))
            .build()
            .into();
        let client = Client::with_options(opts)?;
        let res = client
            .database("test")
            .collection::<Document>("test")
            .find_one(doc! {})
            .await;

        assert!(res.is_err());
        assert!(matches!(
            *res.unwrap_err().kind,
            crate::error::ErrorKind::Authentication { .. },
        ));
        assert_eq!(1, *(*call_count).lock().await);
        Ok(())
    }

    #[tokio::test]
    async fn machine_2_4_invalid_client_configuration_with_callback() -> anyhow::Result<()> {
        get_env_or_skip!("OIDC");
        use crate::client::auth::{ENVIRONMENT_PROP_STR, TOKEN_RESOURCE_PROP_STR};
        // we need to assert the callback count
        let call_count = Arc::new(Mutex::new(0));
        let cb_call_count = call_count.clone();

        let mut opts = ClientOptions::parse(mongodb_uri_single!()).await?;
        opts.credential = Credential::builder()
            .mechanism(AuthMechanism::MongoDbOidc)
            .oidc_callback(oidc::Callback::machine(move |_| {
                let call_count = cb_call_count.clone();
                async move {
                    *call_count.lock().await += 1;
                    Ok(oidc::IdpServerResponse {
                        access_token: tokio::fs::read_to_string(token_dir!("test_user1")).await?,
                        expires: None,
                        refresh_token: None,
                    })
                }
                .boxed()
            }))
            .mechanism_properties(
                doc! {ENVIRONMENT_PROP_STR: "test", TOKEN_RESOURCE_PROP_STR: "test"},
            )
            .build()
            .into();
        let client = Client::with_options(opts)?;
        let res = client
            .database("test")
            .collection::<Document>("test")
            .find_one(doc! {})
            .await;

        assert!(res.is_err());
        assert!(matches!(
            *res.unwrap_err().kind,
            crate::error::ErrorKind::InvalidArgument { .. },
        ));
        Ok(())
    }

    #[tokio::test]
    async fn machine_3_1_failure_with_cached_tokens_fetch_a_new_token_and_retry_auth(
    ) -> anyhow::Result<()> {
        get_env_or_skip!("OIDC");
        // we need to assert the callback count
        let call_count = Arc::new(Mutex::new(0));
        let cb_call_count = call_count.clone();

        let mut opts = ClientOptions::parse(mongodb_uri_single!()).await?;
        opts.credential = Credential::builder()
            .mechanism(AuthMechanism::MongoDbOidc)
            .oidc_callback(oidc::Callback::machine(move |_| {
                let call_count = cb_call_count.clone();
                async move {
                    *call_count.lock().await += 1;
                    Ok(oidc::IdpServerResponse {
                        access_token: tokio::fs::read_to_string(token_dir!("test_user1")).await?,
                        expires: None,
                        refresh_token: None,
                    })
                }
                .boxed()
            }))
            .build()
            .into();
        // poison the cache with a bad token, authentication should still work.
        opts.credential
            .as_mut()
            .unwrap()
            .oidc_callback
            .set_access_token(Some("random happy sunshine token".to_string()))
            .await;
        let client = Client::with_options(opts)?;
        client
            .database("test")
            .collection::<Document>("test")
            .find_one(doc! {})
            .await?;
        assert_eq!(1, *(*call_count).lock().await);
        Ok(())
    }

    #[tokio::test]
    async fn machine_3_2_auth_failures_without_cached_tokens_returns_an_error() -> anyhow::Result<()>
    {
        get_env_or_skip!("OIDC");
        // we need to assert the callback count
        let call_count = Arc::new(Mutex::new(0));
        let cb_call_count = call_count.clone();

        let mut opts = ClientOptions::parse(mongodb_uri_single!()).await?;
        opts.credential = Credential::builder()
            .mechanism(AuthMechanism::MongoDbOidc)
            .oidc_callback(oidc::Callback::machine(move |_| {
                let call_count = cb_call_count.clone();
                async move {
                    *call_count.lock().await += 1;
                    Ok(oidc::IdpServerResponse {
                        access_token: "bad token".to_string(),
                        expires: None,
                        refresh_token: None,
                    })
                }
                .boxed()
            }))
            .build()
            .into();
        let client = Client::with_options(opts)?;
        let res = client
            .database("test")
            .collection::<Document>("test")
            .find_one(doc! {})
            .await;

        assert!(res.is_err());
        assert!(matches!(
            *res.unwrap_err().kind,
            crate::error::ErrorKind::Authentication { .. },
        ));
        assert_eq!(1, *(*call_count).lock().await);
        Ok(())
    }

    #[tokio::test(flavor = "multi_thread")]
    async fn machine_4_reauthentication() -> anyhow::Result<()> {
        get_env_or_skip!("OIDC");
        let admin_client = admin_client!();

        // Now set a failpoint for find with 391 error code
        let options = FailCommandOptions::builder().error_code(391).build();
        let failpoint = FailPoint::fail_command(
            &["find"],
            crate::test::FailPointMode::Times(1),
            Some(options),
        );
        let _fp_guard = failpoint.enable(&admin_client, None).await.unwrap();

        // we need to assert the callback count
        let call_count = Arc::new(Mutex::new(0));
        let cb_call_count = call_count.clone();

<<<<<<< HEAD
#[tokio::test(flavor = "multi_thread")]
async fn human_3_1_uses_speculative_authentication_if_there_is_a_cached_token() -> anyhow::Result<()>
{
    get_env_or_skip!("OIDC");
    // get an admin_client for setting failpoints
    let admin_client = admin_client!();

    // we need to assert the callback count
    let call_count = Arc::new(Mutex::new(0));
    let cb_call_count = call_count.clone();

    let mut opts = ClientOptions::parse(mongodb_uri_single!()).await?;
    opts.credential = Credential::builder()
        .mechanism(AuthMechanism::MongoDbOidc)
        .oidc_callback(oidc::Callback::human(move |_| {
            let call_count = cb_call_count.clone();
            async move {
                *call_count.lock().await += 1;
                Ok(oidc::IdpServerResponse {
                    // since this test will use the cached token, this callback shouldn't matter
                    access_token: "".to_string(),
                    expires: None,
                    refresh_token: None,
                })
            }
            .boxed()
        }))
        .build()
        .into();

    // put the test_user1 token in the cache
    *opts
        .credential
        .as_mut()
        .unwrap()
        .oidc_callback
        .as_mut()
        .unwrap()
        .cache()
        .lock()
        .await
        .access_token() = tokio::fs::read_to_string(token_dir!("test_user1"))
        .await
        .ok();

    let client = Client::with_options(opts)?;

    // Now set a failpoint for saslStart. We use 5 times just because AlwaysOn is dangerous if for
    // some reason we don't run the cleanup, since we will not be able to auth a new connection
    // to turn off the failpoint.
    let fail_point =
        FailPoint::fail_command(&["saslStart"], FailPointMode::Times(5)).error_code(20);
    let _guard = admin_client.enable_fail_point(fail_point).await.unwrap();

    // Now find should succeed even though we have a fail point on saslStart because the spec auth
    // should succeed.
    client
        .database("test")
        .collection::<Document>("test")
        .find_one(doc! {})
        .await?;

    // the callback should not have been called at all
    assert_eq!(0, *(*call_count).lock().await);
    Ok(())
}

#[tokio::test(flavor = "multi_thread")]
async fn human_3_2_does_not_use_speculative_authentication_if_there_is_no_cached_token(
) -> anyhow::Result<()> {
    get_env_or_skip!("OIDC");
    // get an admin_client for setting failpoints
    let admin_client = admin_client!();

    // Now set a failpoint for find
    let fail_point =
        FailPoint::fail_command(&["saslStart"], FailPointMode::Times(5)).error_code(20);
    let _guard = admin_client.enable_fail_point(fail_point).await.unwrap();

    // we need to assert the callback count
    let call_count = Arc::new(Mutex::new(0));
    let cb_call_count = call_count.clone();

    let mut opts = ClientOptions::parse(mongodb_uri_single!()).await?;
    opts.credential = Credential::builder()
        .mechanism(AuthMechanism::MongoDbOidc)
        .oidc_callback(oidc::Callback::human(move |_| {
            let call_count = cb_call_count.clone();
            async move {
                *call_count.lock().await += 1;
                Ok(oidc::IdpServerResponse {
                    access_token: tokio::fs::read_to_string(token_dir!("test_user1")).await?,
                    expires: None,
                    refresh_token: None,
                })
            }
            .boxed()
        }))
        .build()
        .into();
    let client = Client::with_options(opts)?;

    let res = client
        .database("test")
        .collection::<Document>("test")
        .find_one(doc! {})
        .await;

    assert!(res.is_err());
    assert!(matches!(
        *res.unwrap_err().kind,
        crate::error::ErrorKind::Authentication { .. },
    ));

    assert_eq!(0, *(*call_count).lock().await);
    Ok(())
}
=======
        let mut opts = ClientOptions::parse(mongodb_uri_single!()).await?;
        opts.credential = Credential::builder()
            .mechanism(AuthMechanism::MongoDbOidc)
            .oidc_callback(oidc::Callback::machine(move |_| {
                let call_count = cb_call_count.clone();
                async move {
                    *call_count.lock().await += 1;
                    Ok(oidc::IdpServerResponse {
                        access_token: tokio::fs::read_to_string(token_dir!("test_user1")).await?,
                        expires: None,
                        refresh_token: None,
                    })
                }
                .boxed()
            }))
            .build()
            .into();
        let client = Client::with_options(opts)?;

        client
            .database("test")
            .collection::<Document>("test")
            .find_one(doc! {})
            .await?;
        assert_eq!(2, *(*call_count).lock().await);
        Ok(())
    }
>>>>>>> 42541ff4

    // Human Callback tests
    #[tokio::test]
    async fn human_1_1_single_principal_implicit_username() -> anyhow::Result<()> {
        get_env_or_skip!("OIDC");
        // we need to assert the callback count
        let call_count = Arc::new(Mutex::new(0));
        let cb_call_count = call_count.clone();

<<<<<<< HEAD
    let admin_client = admin_client!();

    // we need to assert the callback count
    let call_count = Arc::new(Mutex::new(0));
    let cb_call_count = call_count.clone();

    let mut opts = ClientOptions::parse(mongodb_uri_single!()).await?;
    opts.credential = Credential::builder()
        .mechanism(AuthMechanism::MongoDbOidc)
        .oidc_callback(oidc::Callback::human(move |_| {
            let call_count = cb_call_count.clone();
            async move {
                *call_count.lock().await += 1;
                Ok(oidc::IdpServerResponse {
                    access_token: tokio::fs::read_to_string(token_dir!("test_user1")).await?,
                    expires: None,
                    refresh_token: None,
                })
            }
            .boxed()
        }))
        .build()
        .into();

    let buffer = EventBuffer::new();
    opts.command_event_handler = Some(buffer.handler());
    let client = Client::with_options(opts)?;

    client
        .database("test")
        .collection::<Document>("test")
        .find_one(doc! {})
        .await?;

    // Now set a failpoint for find with 391 error code
    let fail_point = FailPoint::fail_command(&["find"], FailPointMode::Times(1)).error_code(391);
    let _guard = admin_client.enable_fail_point(fail_point).await.unwrap();

    client
        .database("test")
        .collection::<Document>("test")
        .find_one(doc! {})
        .await?;

    assert_eq!(2, *(*call_count).lock().await);
    let find_events = buffer.filter_map(|e: &Event| match e.as_command_event() {
        Some(command_event) if command_event.command_name() == "find" => {
            Some(command_event.clone())
        }
        _ => None,
    });
    // assert the first find started
    assert!(matches!(
        find_events.first().unwrap(),
        CommandEvent::Started(_)
    ));
    // assert the first find succeeded
    assert!(matches!(
        find_events.get(1).unwrap(),
        CommandEvent::Succeeded(_)
    ));
    // assert the second find started
    assert!(matches!(
        find_events.get(2).unwrap(),
        CommandEvent::Started(_)
    ));
    // assert the second find failed
    assert!(matches!(
        find_events.get(3).unwrap(),
        CommandEvent::Failed(_)
    ));
    // assert the first find started
    assert!(matches!(
        find_events.get(4).unwrap(),
        CommandEvent::Started(_)
    ));
    // assert the third find succeeded
    assert!(matches!(
        find_events.get(5).unwrap(),
        CommandEvent::Succeeded(_)
    ));

    Ok(())
}

#[tokio::test(flavor = "multi_thread")]
async fn human_4_2_succeeds_no_refresh() -> anyhow::Result<()> {
    get_env_or_skip!("OIDC");
    let admin_client = admin_client!();

    // we need to assert the callback count
    let call_count = Arc::new(Mutex::new(0));
    let cb_call_count = call_count.clone();

    let mut opts = ClientOptions::parse(mongodb_uri_single!()).await?;
    opts.credential = Credential::builder()
        .mechanism(AuthMechanism::MongoDbOidc)
        .oidc_callback(oidc::Callback::human(move |_| {
            let call_count = cb_call_count.clone();
            async move {
                *call_count.lock().await += 1;
                Ok(oidc::IdpServerResponse {
                    access_token: tokio::fs::read_to_string(token_dir!("test_user1")).await?,
                    expires: None,
                    refresh_token: None,
                })
            }
            .boxed()
        }))
        .build()
        .into();
    let client = Client::with_options(opts)?;

    client
        .database("test")
        .collection::<Document>("test")
        .find_one(doc! {})
        .await?;

    // Now set a failpoint for find with 391 error code
    let fail_point = FailPoint::fail_command(&["find"], FailPointMode::Times(1)).error_code(391);
    let _guard = admin_client.enable_fail_point(fail_point).await.unwrap();

    client
        .database("test")
        .collection::<Document>("test")
        .find_one(doc! {})
        .await?;

    assert_eq!(2, *(*call_count).lock().await);
    Ok(())
}
=======
        let mut opts = ClientOptions::parse(mongodb_uri_single!()).await?;
        opts.credential = Credential::builder()
            .mechanism(AuthMechanism::MongoDbOidc)
            .oidc_callback(oidc::Callback::human(move |_| {
                let call_count = cb_call_count.clone();
                async move {
                    *call_count.lock().await += 1;
                    Ok(oidc::IdpServerResponse {
                        access_token: tokio::fs::read_to_string(token_dir!("test_user1")).await?,
                        expires: None,
                        refresh_token: None,
                    })
                }
                .boxed()
            }))
            .build()
            .into();
        let client = Client::with_options(opts)?;
        let database = client.database("test");
        let collection = database.collection::<Document>("test");
        collection.find_one(doc! {}).await?;
        assert_eq!(1, *(*call_count).lock().await);
        Ok(())
    }

    #[tokio::test]
    async fn human_1_2_single_principal_explicit_username() -> anyhow::Result<()> {
        get_env_or_skip!("OIDC");
        // we need to assert the callback count
        let call_count = Arc::new(Mutex::new(0));
        let cb_call_count = call_count.clone();
>>>>>>> 42541ff4

        let mut opts = ClientOptions::parse(mongodb_uri_single!()).await?;
        opts.credential = Credential::builder()
            .username(explicit_user!("test_user1"))
            .mechanism(AuthMechanism::MongoDbOidc)
            .oidc_callback(oidc::Callback::human(move |_| {
                let call_count = cb_call_count.clone();
                async move {
                    *call_count.lock().await += 1;
                    Ok(oidc::IdpServerResponse {
                        access_token: tokio::fs::read_to_string(token_dir!("test_user1")).await?,
                        expires: None,
                        refresh_token: None,
                    })
                }
                .boxed()
            }))
            .build()
            .into();
        let client = Client::with_options(opts)?;
        client
            .database("test")
            .collection::<Document>("test")
            .find_one(doc! {})
            .await?;
        assert_eq!(1, *(*call_count).lock().await);
        Ok(())
    }

    #[tokio::test]
    async fn human_1_3_multiple_principal_user_1() -> anyhow::Result<()> {
        get_env_or_skip!("OIDC");
        // we need to assert the callback count
        let call_count = Arc::new(Mutex::new(0));
        let cb_call_count = call_count.clone();

        let mut opts = ClientOptions::parse(mongodb_uri_multi!()).await?;
        opts.credential = Credential::builder()
            .username(explicit_user!("test_user1"))
            .mechanism(AuthMechanism::MongoDbOidc)
            .oidc_callback(oidc::Callback::human(move |_| {
                let call_count = cb_call_count.clone();
                async move {
                    *call_count.lock().await += 1;
                    Ok(oidc::IdpServerResponse {
                        access_token: tokio::fs::read_to_string(token_dir!("test_user1")).await?,
                        expires: None,
                        refresh_token: None,
                    })
                }
                .boxed()
            }))
            .build()
            .into();
        let client = Client::with_options(opts)?;
        client
            .database("test")
            .collection::<Document>("test")
            .find_one(doc! {})
            .await?;
        assert_eq!(1, *(*call_count).lock().await);
        Ok(())
    }

    #[tokio::test]
    async fn human_1_4_multiple_principal_user_2() -> anyhow::Result<()> {
        get_env_or_skip!("OIDC");
        // we need to assert the callback count
        let call_count = Arc::new(Mutex::new(0));
        let cb_call_count = call_count.clone();

        let mut opts = ClientOptions::parse(mongodb_uri_multi!()).await?;
        opts.credential = Credential::builder()
            .username(explicit_user!("test_user2"))
            .mechanism(AuthMechanism::MongoDbOidc)
            .oidc_callback(oidc::Callback::human(move |_| {
                let call_count = cb_call_count.clone();
                async move {
                    *call_count.lock().await += 1;
                    Ok(oidc::IdpServerResponse {
                        access_token: tokio::fs::read_to_string(token_dir!("test_user2")).await?,
                        expires: None,
                        refresh_token: None,
                    })
                }
                .boxed()
            }))
            .build()
            .into();
        let client = Client::with_options(opts)?;
        client
            .database("test")
            .collection::<Document>("test")
            .find_one(doc! {})
            .await?;
        assert_eq!(1, *(*call_count).lock().await);
        Ok(())
    }

    #[tokio::test]
    async fn human_1_5_multiple_principal_no_user() -> anyhow::Result<()> {
        get_env_or_skip!("OIDC");
        // we need to assert the callback count
        let call_count = Arc::new(Mutex::new(0));
        let cb_call_count = call_count.clone();

        let mut opts = ClientOptions::parse(mongodb_uri_multi!()).await?;
        opts.credential = Credential::builder()
            .mechanism(AuthMechanism::MongoDbOidc)
            .oidc_callback(oidc::Callback::human(move |_| {
                let call_count = cb_call_count.clone();
                async move {
                    *call_count.lock().await += 1;
                    Ok(oidc::IdpServerResponse {
                        access_token: tokio::fs::read_to_string(no_user_token_file!()).await?,
                        expires: None,
                        refresh_token: None,
                    })
                }
                .boxed()
            }))
            .build()
            .into();
        let client = Client::with_options(opts)?;
        let res = client
            .database("test")
            .collection::<Document>("test")
            .find_one(doc! {})
            .await;

        assert!(res.is_err());
        assert!(matches!(
            *res.unwrap_err().kind,
            crate::error::ErrorKind::Authentication { .. },
        ));
        assert_eq!(0, *(*call_count).lock().await);
        Ok(())
    }

    #[tokio::test]
    async fn human_1_6_allowed_hosts_blocked() -> anyhow::Result<()> {
        get_env_or_skip!("OIDC");
        use crate::client::auth::ALLOWED_HOSTS_PROP_STR;
        {
            // we need to assert the callback count
            let call_count = Arc::new(Mutex::new(0));
            let cb_call_count = call_count.clone();

            // Use empty list for ALLOWED_HOSTS
            let mut opts = ClientOptions::parse(mongodb_uri_single!()).await?;
            opts.credential = Credential::builder()
                .mechanism(AuthMechanism::MongoDbOidc)
                .mechanism_properties(bson::doc! {
                    ALLOWED_HOSTS_PROP_STR: [],
                })
<<<<<<< HEAD
            }
            .boxed()
        }))
        .build()
        .into();
    let client = Client::with_options(opts)?;

    client
        .database("test")
        .collection::<Document>("test")
        .find_one(doc! {})
        .await?;

    assert_eq!(1, *(*call_count).lock().await);

    // Now set a failpoint for find with 391 error code
    let fail_point =
        FailPoint::fail_command(&["find", "saslStart"], FailPointMode::Times(2)).error_code(391);
    let _guard = admin_client.enable_fail_point(fail_point).await.unwrap();

    client
        .database("test")
        .collection::<Document>("test")
        .find_one(doc! {})
        .await?;

    assert_eq!(3, *(*call_count).lock().await);
    Ok(())
}
=======
                .oidc_callback(oidc::Callback::human(move |_| {
                    let call_count = cb_call_count.clone();
                    async move {
                        *call_count.lock().await += 1;
                        Ok(oidc::IdpServerResponse {
                            access_token: tokio::fs::read_to_string(token_dir!("test_user1"))
                                .await?,
                            expires: None,
                            refresh_token: None,
                        })
                    }
                    .boxed()
                }))
                .build()
                .into();
            let client = Client::with_options(opts)?;
            let res = client
                .database("test")
                .collection::<Document>("test")
                .find_one(doc! {})
                .await;

            assert!(res.is_err());
            assert!(matches!(
                *res.unwrap_err().kind,
                crate::error::ErrorKind::Authentication { .. },
            ));
            // asserting 0 shows that this is a client side error
            assert_eq!(0, *(*call_count).lock().await);
        }

        {
            // we need to assert the callback count
            let call_count = Arc::new(Mutex::new(0));
            let cb_call_count = call_count.clone();
>>>>>>> 42541ff4

            let mut opts = ClientOptions::parse(mongodb_uri_single!()).await?;
            opts.credential = Credential::builder()
                .mechanism(AuthMechanism::MongoDbOidc)
                .mechanism_properties(bson::doc! {
                    ALLOWED_HOSTS_PROP_STR: ["example.com"],
                })
                .oidc_callback(oidc::Callback::human(move |_| {
                    let call_count = cb_call_count.clone();
                    async move {
                        *call_count.lock().await += 1;
                        Ok(oidc::IdpServerResponse {
                            access_token: tokio::fs::read_to_string(token_dir!("test_user1"))
                                .await?,
                            expires: None,
                            refresh_token: None,
                        })
                    }
                    .boxed()
                }))
                .build()
                .into();
            let client = Client::with_options(opts)?;
            let res = client
                .database("test")
                .collection::<Document>("test")
                .find_one(doc! {})
                .await;

            assert!(res.is_err());
            assert!(matches!(
                *res.unwrap_err().kind,
                crate::error::ErrorKind::Authentication { .. },
            ));
            // asserting 0 shows that this is a client side error
            assert_eq!(0, *(*call_count).lock().await);
        }

        Ok(())
    }

    #[tokio::test]
    async fn human_2_1_valid_callback_inputs() -> anyhow::Result<()> {
        get_env_or_skip!("OIDC");
        // we need to assert the callback count
        let call_count = Arc::new(Mutex::new(0));
        let cb_call_count = call_count.clone();

        let mut opts = ClientOptions::parse(mongodb_uri_single!()).await?;
        opts.credential = Credential::builder()
            .mechanism(AuthMechanism::MongoDbOidc)
            .oidc_callback(oidc::Callback::human(move |c| {
                let call_count = cb_call_count.clone();
                let idp_info = c.idp_info.unwrap();
                assert!(idp_info.issuer.as_str() != "");
                assert!(idp_info.client_id.is_some());
                assert!(c.timeout_seconds.unwrap() <= Instant::now() + Duration::from_secs(60 * 5));
                async move {
                    *call_count.lock().await += 1;
                    Ok(oidc::IdpServerResponse {
                        access_token: tokio::fs::read_to_string(token_dir!("test_user1")).await?,
                        expires: None,
                        refresh_token: None,
                    })
                }
                .boxed()
            }))
            .build()
            .into();
        let client = Client::with_options(opts)?;
        client
            .database("test")
            .collection::<Document>("test")
            .find_one(doc! {})
            .await?;
        assert_eq!(1, *(*call_count).lock().await);
        Ok(())
    }

    #[tokio::test]
    async fn human_2_2_callback_returns_missing_data() -> anyhow::Result<()> {
        get_env_or_skip!("OIDC");
        // we need to assert the callback count
        let call_count = Arc::new(Mutex::new(0));
        let cb_call_count = call_count.clone();

        let mut opts = ClientOptions::parse(mongodb_uri_single!()).await?;
        opts.credential = Credential::builder()
            .mechanism(AuthMechanism::MongoDbOidc)
            .oidc_callback(oidc::Callback::human(move |_| {
                let call_count = cb_call_count.clone();
                async move {
                    *call_count.lock().await += 1;
                    Ok(oidc::IdpServerResponse {
                        access_token: "".to_string(),
                        expires: None,
                        refresh_token: None,
                    })
                }
                .boxed()
            }))
            .build()
            .into();
        let client = Client::with_options(opts)?;
        let res = client
            .database("test")
            .collection::<Document>("test")
            .find_one(doc! {})
            .await;

        assert!(res.is_err());
        assert!(matches!(
            *res.unwrap_err().kind,
            crate::error::ErrorKind::Authentication { .. },
        ));
        assert_eq!(1, *(*call_count).lock().await);
        Ok(())
    }

    #[tokio::test(flavor = "multi_thread")]
    async fn human_3_1_uses_speculative_authentication_if_there_is_a_cached_token(
    ) -> anyhow::Result<()> {
        get_env_or_skip!("OIDC");
        // get an admin_client for setting failpoints
        let admin_client = admin_client!();

        // we need to assert the callback count
        let call_count = Arc::new(Mutex::new(0));
        let cb_call_count = call_count.clone();

        let mut opts = ClientOptions::parse(mongodb_uri_single!()).await?;
        opts.credential = Credential::builder()
            .mechanism(AuthMechanism::MongoDbOidc)
            .oidc_callback(oidc::Callback::human(move |_| {
                let call_count = cb_call_count.clone();
                async move {
                    *call_count.lock().await += 1;
                    Ok(oidc::IdpServerResponse {
                        // since this test will use the cached token, this callback shouldn't matter
                        access_token: "".to_string(),
                        expires: None,
                        refresh_token: None,
                    })
                }
                .boxed()
            }))
            .build()
            .into();

        // put the test_user1 token in the cache
        opts.credential
            .as_mut()
            .unwrap()
            .oidc_callback
            .set_access_token(Some(
                tokio::fs::read_to_string(token_dir!("test_user1")).await?,
            ))
            .await;

        let client = Client::with_options(opts)?;

        // Now set a failpoint for saslStart
        let options = FailCommandOptions::builder().error_code(20).build();
        let failpoint = FailPoint::fail_command(
            &["saslStart"],
            // we use 5 times just because AlwaysOn is dangerous if for some reason we don't run
            // the cleanup, since we will not be able to auth a new connection to turn
            // off the failpoint.
            crate::test::FailPointMode::Times(5),
            Some(options),
        );
        let _fp_guard = failpoint.enable(&admin_client, None).await.unwrap();

        // Now find should succeed even though we have a fail point on saslStart because the spec
        // auth should succeed.
        client
            .database("test")
            .collection::<Document>("test")
            .find_one(doc! {})
            .await?;

        // the callback should not have been called at all
        assert_eq!(0, *(*call_count).lock().await);
        Ok(())
    }

    #[tokio::test(flavor = "multi_thread")]
    async fn human_3_2_does_not_use_speculative_authentication_if_there_is_no_cached_token(
    ) -> anyhow::Result<()> {
        get_env_or_skip!("OIDC");
        // get an admin_client for setting failpoints
        let admin_client = admin_client!();

        // Now set a failpoint for find
        let options = FailCommandOptions::builder().error_code(20).build();
        let failpoint = FailPoint::fail_command(
            &["saslStart"],
            crate::test::FailPointMode::Times(5),
            Some(options),
        );
        let _fp_guard = failpoint.enable(&admin_client, None).await.unwrap();
        // we need to assert the callback count
        let call_count = Arc::new(Mutex::new(0));
        let cb_call_count = call_count.clone();

        let mut opts = ClientOptions::parse(mongodb_uri_single!()).await?;
        opts.credential = Credential::builder()
            .mechanism(AuthMechanism::MongoDbOidc)
            .oidc_callback(oidc::Callback::human(move |_| {
                let call_count = cb_call_count.clone();
                async move {
                    *call_count.lock().await += 1;
                    Ok(oidc::IdpServerResponse {
                        access_token: tokio::fs::read_to_string(token_dir!("test_user1")).await?,
                        expires: None,
                        refresh_token: None,
                    })
                }
                .boxed()
            }))
            .build()
            .into();
        let client = Client::with_options(opts)?;

        let res = client
            .database("test")
            .collection::<Document>("test")
            .find_one(doc! {})
            .await;

        assert!(res.is_err());
        assert!(matches!(
            *res.unwrap_err().kind,
            crate::error::ErrorKind::Authentication { .. },
        ));

        assert_eq!(0, *(*call_count).lock().await);
        Ok(())
    }

    #[tokio::test(flavor = "multi_thread")]
    async fn human_4_1_succeeds() -> anyhow::Result<()> {
        get_env_or_skip!("OIDC");
        use crate::{
            event::command::CommandEvent,
            test::{util::event_buffer::EventBuffer, Event},
        };

        let admin_client = admin_client!();

        // we need to assert the callback count
        let call_count = Arc::new(Mutex::new(0));
        let cb_call_count = call_count.clone();

        let mut opts = ClientOptions::parse(mongodb_uri_single!()).await?;
        opts.credential = Credential::builder()
            .mechanism(AuthMechanism::MongoDbOidc)
            .oidc_callback(oidc::Callback::human(move |_| {
                let call_count = cb_call_count.clone();
                async move {
                    *call_count.lock().await += 1;
                    Ok(oidc::IdpServerResponse {
                        access_token: tokio::fs::read_to_string(token_dir!("test_user1")).await?,
                        expires: None,
                        refresh_token: None,
                    })
                }
                .boxed()
            }))
            .build()
            .into();

        let buffer = EventBuffer::new();
        opts.command_event_handler = Some(buffer.handler());
        let client = Client::with_options(opts)?;

        client
            .database("test")
            .collection::<Document>("test")
            .find_one(doc! {})
            .await?;

        // Now set a failpoint for find with 391 error code
        let options = FailCommandOptions::builder().error_code(391).build();
        let failpoint = FailPoint::fail_command(
            &["find"],
            crate::test::FailPointMode::Times(1),
            Some(options),
        );
        let _fp_guard = failpoint.enable(&admin_client, None).await.unwrap();

        client
            .database("test")
            .collection::<Document>("test")
            .find_one(doc! {})
            .await?;

        assert_eq!(2, *(*call_count).lock().await);
        let find_events = buffer.filter_map(|e: &Event| match e.as_command_event() {
            Some(command_event) if command_event.command_name() == "find" => {
                Some(command_event.clone())
            }
<<<<<<< HEAD
            .boxed()
        }))
        .build()
        .into();
    let client = Client::with_options(opts)?;

    client
        .database("test")
        .collection::<Document>("test")
        .find_one(doc! {})
        .await?;

    assert_eq!(1, *(*call_count).lock().await);

    // Now set a failpoint for find with 391 error code
    let fail_point =
        FailPoint::fail_command(&["find", "saslStart"], FailPointMode::Times(3)).error_code(391);
    let _guard = admin_client.enable_fail_point(fail_point).await.unwrap();

    let res = client
        .database("test")
        .collection::<Document>("test")
        .find_one(doc! {})
        .await;

    assert!(res.is_err());
    assert!(matches!(
        *res.unwrap_err().kind,
        crate::error::ErrorKind::Authentication { .. },
    ));

    assert_eq!(2, *(*call_count).lock().await);
    Ok(())
=======
            _ => None,
        });
        // assert the first find started
        assert!(matches!(
            find_events.first().unwrap(),
            CommandEvent::Started(_)
        ));
        // assert the first find succeeded
        assert!(matches!(
            find_events.get(1).unwrap(),
            CommandEvent::Succeeded(_)
        ));
        // assert the second find started
        assert!(matches!(
            find_events.get(2).unwrap(),
            CommandEvent::Started(_)
        ));
        // assert the second find failed
        assert!(matches!(
            find_events.get(3).unwrap(),
            CommandEvent::Failed(_)
        ));
        // assert the first find started
        assert!(matches!(
            find_events.get(4).unwrap(),
            CommandEvent::Started(_)
        ));
        // assert the third find succeeded
        assert!(matches!(
            find_events.get(5).unwrap(),
            CommandEvent::Succeeded(_)
        ));

        Ok(())
    }

    #[tokio::test(flavor = "multi_thread")]
    async fn human_4_2_succeeds_no_refresh() -> anyhow::Result<()> {
        get_env_or_skip!("OIDC");
        let admin_client = admin_client!();

        // we need to assert the callback count
        let call_count = Arc::new(Mutex::new(0));
        let cb_call_count = call_count.clone();

        let mut opts = ClientOptions::parse(mongodb_uri_single!()).await?;
        opts.credential = Credential::builder()
            .mechanism(AuthMechanism::MongoDbOidc)
            .oidc_callback(oidc::Callback::human(move |_| {
                let call_count = cb_call_count.clone();
                async move {
                    *call_count.lock().await += 1;
                    Ok(oidc::IdpServerResponse {
                        access_token: tokio::fs::read_to_string(token_dir!("test_user1")).await?,
                        expires: None,
                        refresh_token: None,
                    })
                }
                .boxed()
            }))
            .build()
            .into();
        let client = Client::with_options(opts)?;

        client
            .database("test")
            .collection::<Document>("test")
            .find_one(doc! {})
            .await?;

        // Now set a failpoint for find with 391 error code
        let options = FailCommandOptions::builder().error_code(391).build();
        let failpoint = FailPoint::fail_command(
            &["find"],
            crate::test::FailPointMode::Times(1),
            Some(options),
        );
        let _fp_guard = failpoint.enable(&admin_client, None).await.unwrap();

        client
            .database("test")
            .collection::<Document>("test")
            .find_one(doc! {})
            .await?;

        assert_eq!(2, *(*call_count).lock().await);
        Ok(())
    }

    #[tokio::test(flavor = "multi_thread")]
    async fn human_4_3_succeeds_after_refresh_fails() -> anyhow::Result<()> {
        get_env_or_skip!("OIDC");
        let admin_client = admin_client!();

        // we need to assert the callback count
        let call_count = Arc::new(Mutex::new(0));
        let cb_call_count = call_count.clone();

        let mut opts = ClientOptions::parse(mongodb_uri_single!()).await?;
        opts.credential = Credential::builder()
            .mechanism(AuthMechanism::MongoDbOidc)
            .oidc_callback(oidc::Callback::human(move |_| {
                let call_count = cb_call_count.clone();
                async move {
                    *call_count.lock().await += 1;
                    Ok(oidc::IdpServerResponse {
                        access_token: tokio::fs::read_to_string(token_dir!("test_user1")).await?,
                        expires: None,
                        refresh_token: Some("fake refresh token".to_string()),
                    })
                }
                .boxed()
            }))
            .build()
            .into();
        let client = Client::with_options(opts)?;

        client
            .database("test")
            .collection::<Document>("test")
            .find_one(doc! {})
            .await?;

        assert_eq!(1, *(*call_count).lock().await);

        // Now set a failpoint for find with 391 error code
        let options = FailCommandOptions::builder().error_code(391).build();
        let failpoint = FailPoint::fail_command(
            &["find", "saslStart"],
            crate::test::FailPointMode::Times(2),
            Some(options),
        );
        let _fp_guard = failpoint.enable(&admin_client, None).await.unwrap();

        client
            .database("test")
            .collection::<Document>("test")
            .find_one(doc! {})
            .await?;

        assert_eq!(3, *(*call_count).lock().await);
        Ok(())
    }

    #[tokio::test(flavor = "multi_thread")]
    async fn human_4_4_fails() -> anyhow::Result<()> {
        get_env_or_skip!("OIDC");
        let admin_client = admin_client!();

        // we need to assert the callback count
        let call_count = Arc::new(Mutex::new(0));
        let cb_call_count = call_count.clone();

        let mut opts = ClientOptions::parse(mongodb_uri_single!()).await?;
        opts.credential = Credential::builder()
            .mechanism(AuthMechanism::MongoDbOidc)
            .oidc_callback(oidc::Callback::human(move |_| {
                let call_count = cb_call_count.clone();
                async move {
                    *call_count.lock().await += 1;
                    Ok(oidc::IdpServerResponse {
                        access_token: tokio::fs::read_to_string(token_dir!("test_user1")).await?,
                        expires: None,
                        refresh_token: None,
                    })
                }
                .boxed()
            }))
            .build()
            .into();
        let client = Client::with_options(opts)?;

        client
            .database("test")
            .collection::<Document>("test")
            .find_one(doc! {})
            .await?;

        assert_eq!(1, *(*call_count).lock().await);

        // Now set a failpoint for find with 391 error code
        let options = FailCommandOptions::builder().error_code(391).build();
        let failpoint = FailPoint::fail_command(
            &["find", "saslStart"],
            crate::test::FailPointMode::Times(3),
            Some(options),
        );
        let _fp_guard = failpoint.enable(&admin_client, None).await.unwrap();

        let res = client
            .database("test")
            .collection::<Document>("test")
            .find_one(doc! {})
            .await;

        assert!(res.is_err());
        assert!(matches!(
            *res.unwrap_err().kind,
            crate::error::ErrorKind::Authentication { .. },
        ));

        assert_eq!(2, *(*call_count).lock().await);
        Ok(())
    }

    // This is not in the spec, but the spec has no test that actually tests refresh flow
    #[tokio::test]
    async fn human_4_5_refresh_token_flow() -> anyhow::Result<()> {
        get_env_or_skip!("OIDC");
        // we need to assert the callback count
        let call_count = Arc::new(Mutex::new(0));
        let cb_call_count = call_count.clone();

        let mut opts = ClientOptions::parse(mongodb_uri_single!()).await?;
        opts.credential = Credential::builder()
            .mechanism(AuthMechanism::MongoDbOidc)
            .oidc_callback(oidc::Callback::human(move |c| {
                let call_count = cb_call_count.clone();
                // assert that the cached refresh token is passed to the callback
                assert_eq!(c.refresh_token.as_deref(), Some("some fake refresh token"));
                async move {
                    *call_count.lock().await += 1;
                    Ok(oidc::IdpServerResponse {
                        // since this test will use the cached token, this callback shouldn't matter
                        access_token: tokio::fs::read_to_string(token_dir!("test_user1")).await?,
                        expires: None,
                        refresh_token: None,
                    })
                }
                .boxed()
            }))
            .build()
            .into();

        // put a fake refresh token in the cache
        opts.credential
            .as_mut()
            .unwrap()
            .oidc_callback
            .set_refresh_token(Some("some fake refresh token".to_string()))
            .await;

        let client = Client::with_options(opts)?;

        // Now find should succeed even though we have a fail point on saslStart because the spec
        // auth should succeed.
        client
            .database("test")
            .collection::<Document>("test")
            .find_one(doc! {})
            .await?;

        // the callback should have been called once
        assert_eq!(1, *(*call_count).lock().await);
        Ok(())
    }
>>>>>>> 42541ff4
}

mod azure {
    use crate::client::{options::ClientOptions, Client};
    use bson::{doc, Document};

    #[tokio::test]
    async fn machine_5_1_azure_with_no_username() -> anyhow::Result<()> {
        get_env_or_skip!("OIDC");

        let opts = ClientOptions::parse(mongodb_uri_single!()).await?;
        let client = Client::with_options(opts)?;
        client
            .database("test")
            .collection::<Document>("test")
            .find_one(doc! {})
            .await?;
        Ok(())
    }

    #[tokio::test]
    async fn machine_5_2_azure_with_bad_username() -> anyhow::Result<()> {
        get_env_or_skip!("OIDC");

        let mut opts = ClientOptions::parse(mongodb_uri_single!()).await?;
        opts.credential.as_mut().unwrap().username = Some("bad".to_string());
        let client = Client::with_options(opts)?;
        let res = client
            .database("test")
            .collection::<Document>("test")
            .find_one(doc! {})
            .await;
        assert!(res.is_err());
        assert!(matches!(
            *res.unwrap_err().kind,
            crate::error::ErrorKind::Authentication { .. },
        ));
        Ok(())
    }

    #[tokio::test]
    async fn machine_5_3_token_resource_must_be_set_for_azure() -> anyhow::Result<()> {
        get_env_or_skip!("OIDC");
        use crate::client::auth::{AZURE_ENVIRONMENT_VALUE_STR, ENVIRONMENT_PROP_STR};

        let mut opts = ClientOptions::parse(mongodb_uri_single!()).await?;
        opts.credential.as_mut().unwrap().mechanism_properties = Some(doc! {
            ENVIRONMENT_PROP_STR: AZURE_ENVIRONMENT_VALUE_STR,
        });
        let client = Client::with_options(opts)?;
        let res = client
            .database("test")
            .collection::<Document>("test")
            .find_one(doc! {})
            .await;

        assert!(res.is_err());
        assert!(matches!(
            *res.unwrap_err().kind,
            crate::error::ErrorKind::InvalidArgument { .. },
        ));
        Ok(())
    }
}<|MERGE_RESOLUTION|>--- conflicted
+++ resolved
@@ -1,25 +1,3 @@
-<<<<<<< HEAD
-use crate::{
-    client::{
-        auth::{oidc, AuthMechanism, Credential},
-        options::ClientOptions,
-    },
-    test::{
-        log_uncaptured,
-        util::fail_point::{FailPoint, FailPointMode},
-    },
-    Client,
-};
-use bson::{doc, Document};
-use futures_util::FutureExt;
-use std::{
-    sync::Arc,
-    time::{Duration, Instant},
-};
-use tokio::sync::Mutex;
-
-=======
->>>>>>> 42541ff4
 macro_rules! get_env_or_skip {
     ( $env_var: literal ) => {
         match std::env::var($env_var) {
@@ -88,7 +66,7 @@
     use crate::{
         client::auth::{oidc, AuthMechanism, Credential},
         options::ClientOptions,
-        test::{FailCommandOptions, FailPoint},
+        test::util::fail_point::{FailPoint, FailPointMode},
         Client,
     };
     use bson::{doc, Document};
@@ -182,55 +160,12 @@
         Ok(())
     }
 
-<<<<<<< HEAD
-#[tokio::test(flavor = "multi_thread")]
-async fn machine_4_reauthentication() -> anyhow::Result<()> {
-    get_env_or_skip!("OIDC");
-    let admin_client = admin_client!();
-
-    // Now set a failpoint for find with 391 error code
-    let fail_point = FailPoint::fail_command(&["find"], FailPointMode::Times(1)).error_code(391);
-    let _guard = admin_client.enable_fail_point(fail_point).await.unwrap();
-
-    // we need to assert the callback count
-    let call_count = Arc::new(Mutex::new(0));
-    let cb_call_count = call_count.clone();
-
-    let mut opts = ClientOptions::parse(mongodb_uri_single!()).await?;
-    opts.credential = Credential::builder()
-        .mechanism(AuthMechanism::MongoDbOidc)
-        .oidc_callback(oidc::Callback::machine(move |_| {
-            let call_count = cb_call_count.clone();
-            async move {
-                *call_count.lock().await += 1;
-                Ok(oidc::IdpServerResponse {
-                    access_token: tokio::fs::read_to_string(token_dir!("test_user1")).await?,
-                    expires: None,
-                    refresh_token: None,
-                })
-            }
-            .boxed()
-        }))
-        .build()
-        .into();
-    let client = Client::with_options(opts)?;
-
-    client
-        .database("test")
-        .collection::<Document>("test")
-        .find_one(doc! {})
-        .await?;
-    assert_eq!(2, *(*call_count).lock().await);
-    Ok(())
-}
-=======
     #[tokio::test]
     async fn machine_2_1_valid_callback_inputs() -> anyhow::Result<()> {
         get_env_or_skip!("OIDC");
         // we need to assert the callback count
         let call_count = Arc::new(Mutex::new(0));
         let cb_call_count = call_count.clone();
->>>>>>> 42541ff4
 
         let mut opts = ClientOptions::parse(mongodb_uri_single!()).await?;
         opts.credential = Credential::builder()
@@ -436,137 +371,14 @@
         let admin_client = admin_client!();
 
         // Now set a failpoint for find with 391 error code
-        let options = FailCommandOptions::builder().error_code(391).build();
-        let failpoint = FailPoint::fail_command(
-            &["find"],
-            crate::test::FailPointMode::Times(1),
-            Some(options),
-        );
-        let _fp_guard = failpoint.enable(&admin_client, None).await.unwrap();
-
-        // we need to assert the callback count
-        let call_count = Arc::new(Mutex::new(0));
-        let cb_call_count = call_count.clone();
-
-<<<<<<< HEAD
-#[tokio::test(flavor = "multi_thread")]
-async fn human_3_1_uses_speculative_authentication_if_there_is_a_cached_token() -> anyhow::Result<()>
-{
-    get_env_or_skip!("OIDC");
-    // get an admin_client for setting failpoints
-    let admin_client = admin_client!();
-
-    // we need to assert the callback count
-    let call_count = Arc::new(Mutex::new(0));
-    let cb_call_count = call_count.clone();
-
-    let mut opts = ClientOptions::parse(mongodb_uri_single!()).await?;
-    opts.credential = Credential::builder()
-        .mechanism(AuthMechanism::MongoDbOidc)
-        .oidc_callback(oidc::Callback::human(move |_| {
-            let call_count = cb_call_count.clone();
-            async move {
-                *call_count.lock().await += 1;
-                Ok(oidc::IdpServerResponse {
-                    // since this test will use the cached token, this callback shouldn't matter
-                    access_token: "".to_string(),
-                    expires: None,
-                    refresh_token: None,
-                })
-            }
-            .boxed()
-        }))
-        .build()
-        .into();
-
-    // put the test_user1 token in the cache
-    *opts
-        .credential
-        .as_mut()
-        .unwrap()
-        .oidc_callback
-        .as_mut()
-        .unwrap()
-        .cache()
-        .lock()
-        .await
-        .access_token() = tokio::fs::read_to_string(token_dir!("test_user1"))
-        .await
-        .ok();
-
-    let client = Client::with_options(opts)?;
-
-    // Now set a failpoint for saslStart. We use 5 times just because AlwaysOn is dangerous if for
-    // some reason we don't run the cleanup, since we will not be able to auth a new connection
-    // to turn off the failpoint.
-    let fail_point =
-        FailPoint::fail_command(&["saslStart"], FailPointMode::Times(5)).error_code(20);
-    let _guard = admin_client.enable_fail_point(fail_point).await.unwrap();
-
-    // Now find should succeed even though we have a fail point on saslStart because the spec auth
-    // should succeed.
-    client
-        .database("test")
-        .collection::<Document>("test")
-        .find_one(doc! {})
-        .await?;
-
-    // the callback should not have been called at all
-    assert_eq!(0, *(*call_count).lock().await);
-    Ok(())
-}
-
-#[tokio::test(flavor = "multi_thread")]
-async fn human_3_2_does_not_use_speculative_authentication_if_there_is_no_cached_token(
-) -> anyhow::Result<()> {
-    get_env_or_skip!("OIDC");
-    // get an admin_client for setting failpoints
-    let admin_client = admin_client!();
-
-    // Now set a failpoint for find
-    let fail_point =
-        FailPoint::fail_command(&["saslStart"], FailPointMode::Times(5)).error_code(20);
-    let _guard = admin_client.enable_fail_point(fail_point).await.unwrap();
-
-    // we need to assert the callback count
-    let call_count = Arc::new(Mutex::new(0));
-    let cb_call_count = call_count.clone();
-
-    let mut opts = ClientOptions::parse(mongodb_uri_single!()).await?;
-    opts.credential = Credential::builder()
-        .mechanism(AuthMechanism::MongoDbOidc)
-        .oidc_callback(oidc::Callback::human(move |_| {
-            let call_count = cb_call_count.clone();
-            async move {
-                *call_count.lock().await += 1;
-                Ok(oidc::IdpServerResponse {
-                    access_token: tokio::fs::read_to_string(token_dir!("test_user1")).await?,
-                    expires: None,
-                    refresh_token: None,
-                })
-            }
-            .boxed()
-        }))
-        .build()
-        .into();
-    let client = Client::with_options(opts)?;
-
-    let res = client
-        .database("test")
-        .collection::<Document>("test")
-        .find_one(doc! {})
-        .await;
-
-    assert!(res.is_err());
-    assert!(matches!(
-        *res.unwrap_err().kind,
-        crate::error::ErrorKind::Authentication { .. },
-    ));
-
-    assert_eq!(0, *(*call_count).lock().await);
-    Ok(())
-}
-=======
+        let fail_point =
+            FailPoint::fail_command(&["find"], FailPointMode::Times(1)).error_code(391);
+        let _guard = admin_client.enable_fail_point(fail_point).await.unwrap();
+
+        // we need to assert the callback count
+        let call_count = Arc::new(Mutex::new(0));
+        let cb_call_count = call_count.clone();
+
         let mut opts = ClientOptions::parse(mongodb_uri_single!()).await?;
         opts.credential = Credential::builder()
             .mechanism(AuthMechanism::MongoDbOidc)
@@ -594,7 +406,6 @@
         assert_eq!(2, *(*call_count).lock().await);
         Ok(())
     }
->>>>>>> 42541ff4
 
     // Human Callback tests
     #[tokio::test]
@@ -604,140 +415,6 @@
         let call_count = Arc::new(Mutex::new(0));
         let cb_call_count = call_count.clone();
 
-<<<<<<< HEAD
-    let admin_client = admin_client!();
-
-    // we need to assert the callback count
-    let call_count = Arc::new(Mutex::new(0));
-    let cb_call_count = call_count.clone();
-
-    let mut opts = ClientOptions::parse(mongodb_uri_single!()).await?;
-    opts.credential = Credential::builder()
-        .mechanism(AuthMechanism::MongoDbOidc)
-        .oidc_callback(oidc::Callback::human(move |_| {
-            let call_count = cb_call_count.clone();
-            async move {
-                *call_count.lock().await += 1;
-                Ok(oidc::IdpServerResponse {
-                    access_token: tokio::fs::read_to_string(token_dir!("test_user1")).await?,
-                    expires: None,
-                    refresh_token: None,
-                })
-            }
-            .boxed()
-        }))
-        .build()
-        .into();
-
-    let buffer = EventBuffer::new();
-    opts.command_event_handler = Some(buffer.handler());
-    let client = Client::with_options(opts)?;
-
-    client
-        .database("test")
-        .collection::<Document>("test")
-        .find_one(doc! {})
-        .await?;
-
-    // Now set a failpoint for find with 391 error code
-    let fail_point = FailPoint::fail_command(&["find"], FailPointMode::Times(1)).error_code(391);
-    let _guard = admin_client.enable_fail_point(fail_point).await.unwrap();
-
-    client
-        .database("test")
-        .collection::<Document>("test")
-        .find_one(doc! {})
-        .await?;
-
-    assert_eq!(2, *(*call_count).lock().await);
-    let find_events = buffer.filter_map(|e: &Event| match e.as_command_event() {
-        Some(command_event) if command_event.command_name() == "find" => {
-            Some(command_event.clone())
-        }
-        _ => None,
-    });
-    // assert the first find started
-    assert!(matches!(
-        find_events.first().unwrap(),
-        CommandEvent::Started(_)
-    ));
-    // assert the first find succeeded
-    assert!(matches!(
-        find_events.get(1).unwrap(),
-        CommandEvent::Succeeded(_)
-    ));
-    // assert the second find started
-    assert!(matches!(
-        find_events.get(2).unwrap(),
-        CommandEvent::Started(_)
-    ));
-    // assert the second find failed
-    assert!(matches!(
-        find_events.get(3).unwrap(),
-        CommandEvent::Failed(_)
-    ));
-    // assert the first find started
-    assert!(matches!(
-        find_events.get(4).unwrap(),
-        CommandEvent::Started(_)
-    ));
-    // assert the third find succeeded
-    assert!(matches!(
-        find_events.get(5).unwrap(),
-        CommandEvent::Succeeded(_)
-    ));
-
-    Ok(())
-}
-
-#[tokio::test(flavor = "multi_thread")]
-async fn human_4_2_succeeds_no_refresh() -> anyhow::Result<()> {
-    get_env_or_skip!("OIDC");
-    let admin_client = admin_client!();
-
-    // we need to assert the callback count
-    let call_count = Arc::new(Mutex::new(0));
-    let cb_call_count = call_count.clone();
-
-    let mut opts = ClientOptions::parse(mongodb_uri_single!()).await?;
-    opts.credential = Credential::builder()
-        .mechanism(AuthMechanism::MongoDbOidc)
-        .oidc_callback(oidc::Callback::human(move |_| {
-            let call_count = cb_call_count.clone();
-            async move {
-                *call_count.lock().await += 1;
-                Ok(oidc::IdpServerResponse {
-                    access_token: tokio::fs::read_to_string(token_dir!("test_user1")).await?,
-                    expires: None,
-                    refresh_token: None,
-                })
-            }
-            .boxed()
-        }))
-        .build()
-        .into();
-    let client = Client::with_options(opts)?;
-
-    client
-        .database("test")
-        .collection::<Document>("test")
-        .find_one(doc! {})
-        .await?;
-
-    // Now set a failpoint for find with 391 error code
-    let fail_point = FailPoint::fail_command(&["find"], FailPointMode::Times(1)).error_code(391);
-    let _guard = admin_client.enable_fail_point(fail_point).await.unwrap();
-
-    client
-        .database("test")
-        .collection::<Document>("test")
-        .find_one(doc! {})
-        .await?;
-
-    assert_eq!(2, *(*call_count).lock().await);
-    Ok(())
-}
-=======
         let mut opts = ClientOptions::parse(mongodb_uri_single!()).await?;
         opts.credential = Credential::builder()
             .mechanism(AuthMechanism::MongoDbOidc)
@@ -769,7 +446,6 @@
         // we need to assert the callback count
         let call_count = Arc::new(Mutex::new(0));
         let cb_call_count = call_count.clone();
->>>>>>> 42541ff4
 
         let mut opts = ClientOptions::parse(mongodb_uri_single!()).await?;
         opts.credential = Credential::builder()
@@ -925,37 +601,6 @@
                 .mechanism_properties(bson::doc! {
                     ALLOWED_HOSTS_PROP_STR: [],
                 })
-<<<<<<< HEAD
-            }
-            .boxed()
-        }))
-        .build()
-        .into();
-    let client = Client::with_options(opts)?;
-
-    client
-        .database("test")
-        .collection::<Document>("test")
-        .find_one(doc! {})
-        .await?;
-
-    assert_eq!(1, *(*call_count).lock().await);
-
-    // Now set a failpoint for find with 391 error code
-    let fail_point =
-        FailPoint::fail_command(&["find", "saslStart"], FailPointMode::Times(2)).error_code(391);
-    let _guard = admin_client.enable_fail_point(fail_point).await.unwrap();
-
-    client
-        .database("test")
-        .collection::<Document>("test")
-        .find_one(doc! {})
-        .await?;
-
-    assert_eq!(3, *(*call_count).lock().await);
-    Ok(())
-}
-=======
                 .oidc_callback(oidc::Callback::human(move |_| {
                     let call_count = cb_call_count.clone();
                     async move {
@@ -991,7 +636,6 @@
             // we need to assert the callback count
             let call_count = Arc::new(Mutex::new(0));
             let cb_call_count = call_count.clone();
->>>>>>> 42541ff4
 
             let mut opts = ClientOptions::parse(mongodb_uri_single!()).await?;
             opts.credential = Credential::builder()
@@ -1154,16 +798,12 @@
         let client = Client::with_options(opts)?;
 
         // Now set a failpoint for saslStart
-        let options = FailCommandOptions::builder().error_code(20).build();
-        let failpoint = FailPoint::fail_command(
-            &["saslStart"],
-            // we use 5 times just because AlwaysOn is dangerous if for some reason we don't run
-            // the cleanup, since we will not be able to auth a new connection to turn
-            // off the failpoint.
-            crate::test::FailPointMode::Times(5),
-            Some(options),
-        );
-        let _fp_guard = failpoint.enable(&admin_client, None).await.unwrap();
+        // we use 5 times just because AlwaysOn is dangerous if for some reason we don't run
+        // the cleanup, since we will not be able to auth a new connection to turn
+        // off the failpoint.
+        let fail_point =
+            FailPoint::fail_command(&["saslStart"], FailPointMode::Times(5)).error_code(20);
+        let _guard = admin_client.enable_fail_point(fail_point).await.unwrap();
 
         // Now find should succeed even though we have a fail point on saslStart because the spec
         // auth should succeed.
@@ -1186,13 +826,9 @@
         let admin_client = admin_client!();
 
         // Now set a failpoint for find
-        let options = FailCommandOptions::builder().error_code(20).build();
-        let failpoint = FailPoint::fail_command(
-            &["saslStart"],
-            crate::test::FailPointMode::Times(5),
-            Some(options),
-        );
-        let _fp_guard = failpoint.enable(&admin_client, None).await.unwrap();
+        let fail_point =
+            FailPoint::fail_command(&["saslStart"], FailPointMode::Times(5)).error_code(20);
+        let _guard = admin_client.enable_fail_point(fail_point).await.unwrap();
         // we need to assert the callback count
         let call_count = Arc::new(Mutex::new(0));
         let cb_call_count = call_count.clone();
@@ -1275,13 +911,9 @@
             .await?;
 
         // Now set a failpoint for find with 391 error code
-        let options = FailCommandOptions::builder().error_code(391).build();
-        let failpoint = FailPoint::fail_command(
-            &["find"],
-            crate::test::FailPointMode::Times(1),
-            Some(options),
-        );
-        let _fp_guard = failpoint.enable(&admin_client, None).await.unwrap();
+        let fail_point =
+            FailPoint::fail_command(&["find"], FailPointMode::Times(1)).error_code(391);
+        let _guard = admin_client.enable_fail_point(fail_point).await.unwrap();
 
         client
             .database("test")
@@ -1294,41 +926,6 @@
             Some(command_event) if command_event.command_name() == "find" => {
                 Some(command_event.clone())
             }
-<<<<<<< HEAD
-            .boxed()
-        }))
-        .build()
-        .into();
-    let client = Client::with_options(opts)?;
-
-    client
-        .database("test")
-        .collection::<Document>("test")
-        .find_one(doc! {})
-        .await?;
-
-    assert_eq!(1, *(*call_count).lock().await);
-
-    // Now set a failpoint for find with 391 error code
-    let fail_point =
-        FailPoint::fail_command(&["find", "saslStart"], FailPointMode::Times(3)).error_code(391);
-    let _guard = admin_client.enable_fail_point(fail_point).await.unwrap();
-
-    let res = client
-        .database("test")
-        .collection::<Document>("test")
-        .find_one(doc! {})
-        .await;
-
-    assert!(res.is_err());
-    assert!(matches!(
-        *res.unwrap_err().kind,
-        crate::error::ErrorKind::Authentication { .. },
-    ));
-
-    assert_eq!(2, *(*call_count).lock().await);
-    Ok(())
-=======
             _ => None,
         });
         // assert the first find started
@@ -1400,13 +997,9 @@
             .await?;
 
         // Now set a failpoint for find with 391 error code
-        let options = FailCommandOptions::builder().error_code(391).build();
-        let failpoint = FailPoint::fail_command(
-            &["find"],
-            crate::test::FailPointMode::Times(1),
-            Some(options),
-        );
-        let _fp_guard = failpoint.enable(&admin_client, None).await.unwrap();
+        let fail_point =
+            FailPoint::fail_command(&["find"], FailPointMode::Times(1)).error_code(391);
+        let _guard = admin_client.enable_fail_point(fail_point).await.unwrap();
 
         client
             .database("test")
@@ -1455,13 +1048,9 @@
         assert_eq!(1, *(*call_count).lock().await);
 
         // Now set a failpoint for find with 391 error code
-        let options = FailCommandOptions::builder().error_code(391).build();
-        let failpoint = FailPoint::fail_command(
-            &["find", "saslStart"],
-            crate::test::FailPointMode::Times(2),
-            Some(options),
-        );
-        let _fp_guard = failpoint.enable(&admin_client, None).await.unwrap();
+        let fail_point = FailPoint::fail_command(&["find", "saslStart"], FailPointMode::Times(2))
+            .error_code(391);
+        let _guard = admin_client.enable_fail_point(fail_point).await.unwrap();
 
         client
             .database("test")
@@ -1510,13 +1099,9 @@
         assert_eq!(1, *(*call_count).lock().await);
 
         // Now set a failpoint for find with 391 error code
-        let options = FailCommandOptions::builder().error_code(391).build();
-        let failpoint = FailPoint::fail_command(
-            &["find", "saslStart"],
-            crate::test::FailPointMode::Times(3),
-            Some(options),
-        );
-        let _fp_guard = failpoint.enable(&admin_client, None).await.unwrap();
+        let fail_point = FailPoint::fail_command(&["find", "saslStart"], FailPointMode::Times(3))
+            .error_code(391);
+        let _guard = admin_client.enable_fail_point(fail_point).await.unwrap();
 
         let res = client
             .database("test")
@@ -1585,7 +1170,6 @@
         assert_eq!(1, *(*call_count).lock().await);
         Ok(())
     }
->>>>>>> 42541ff4
 }
 
 mod azure {
