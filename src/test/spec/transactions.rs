use std::time::Duration;

use futures_util::FutureExt;
use serde::{Deserialize, Serialize};

use crate::{
    bson::{doc, Document},
    error::{Error, Result, TRANSIENT_TRANSACTION_ERROR, UNKNOWN_TRANSACTION_COMMIT_RESULT},
    test::{
        get_client_options,
        log_uncaptured,
<<<<<<< HEAD
        spec::{unified_runner::run_unified_tests, v2_runner::run_v2_tests},
        util::fail_point::{FailPoint, FailPointMode},
=======
        spec::unified_runner::run_unified_tests,
        FailCommandOptions,
        FailPoint,
        FailPointMode,
>>>>>>> 42541ff4
        TestClient,
    },
    Client,
    Collection,
};

// TODO RUST-902: Reduce transactionLifetimeLimitSeconds.
#[tokio::test(flavor = "multi_thread")]
async fn run_unified_base_api() {
    run_unified_tests(&["transactions", "unified"])
        // TODO RUST-1656: unskip these files
        .skip_files(&["retryable-abort-handshake.json", "retryable-commit-handshake.json"])
        // The driver doesn't support socketTimeoutMS
        .skip_tests(&["add RetryableWriteError and UnknownTransactionCommitResult labels to connection errors"])
        .await;
}

#[tokio::test(flavor = "multi_thread")]
async fn run_unified_convenient_api() {
    run_unified_tests(&["transactions-convenient-api", "unified"]).await;
}

// This test checks that deserializing an operation correctly still retrieves the recovery token.
#[tokio::test(flavor = "multi_thread")]
#[function_name::named]
async fn deserialize_recovery_token() {
    #[derive(Debug, Serialize)]
    struct A {
        num: i32,
    }

    #[derive(Debug, Deserialize)]
    struct B {
        _str: String,
    }

    let client = TestClient::new().await;
    if !client.is_sharded() || client.server_version_lt(4, 2) {
        log_uncaptured("skipping deserialize_recovery_token due to test topology");
        return;
    }

    let mut session = client.start_session().await.unwrap();

    // Insert a document with schema A.
    client
        .database(function_name!())
        .collection::<Document>(function_name!())
        .drop()
        .await
        .unwrap();
    client
        .database(function_name!())
        .create_collection(function_name!())
        .await
        .unwrap();
    let coll = client
        .database(function_name!())
        .collection(function_name!());
    coll.insert_one(A { num: 4 }).await.unwrap();

    // Attempt to execute Find on a document with schema B.
    let coll: Collection<B> = client
        .database(function_name!())
        .collection(function_name!());
    session.start_transaction().await.unwrap();
    assert!(session.transaction.recovery_token.is_none());
    let result = coll.find_one(doc! {}).session(&mut session).await;
    assert!(result.is_err()); // Assert that the deserialization failed.

    // Nevertheless, the recovery token should have been retrieved from the ok: 1 response.
    assert!(session.transaction.recovery_token.is_some());
}

#[tokio::test]
async fn convenient_api_custom_error() {
    #[allow(deprecated)]
    let client = Client::test_builder().monitor_events().build().await;
    if !client.supports_transactions() {
        log_uncaptured("Skipping convenient_api_custom_error: no transaction support.");
        return;
    }
    let mut session = client.start_session().await.unwrap();
    let coll = client
        .database("test_convenient")
        .collection::<Document>("test_convenient");

    struct MyErr;
    let result: Result<()> = session
        .start_transaction()
        .and_run(coll, |session, coll| {
            async move {
                coll.find_one(doc! {}).session(session).await?;
                Err(Error::custom(MyErr))
            }
            .boxed()
        })
        .await;

    assert!(result.is_err());
    assert!(result.unwrap_err().get_custom::<MyErr>().is_some());
    #[allow(deprecated)]
    let events = client.events.get_all_command_started_events();
    let commands: Vec<_> = events.iter().map(|ev| &ev.command_name).collect();
    assert_eq!(&["find", "abortTransaction"], &commands[..]);
}

#[tokio::test]
async fn convenient_api_returned_value() {
    #[allow(deprecated)]
    let client = Client::test_builder().monitor_events().build().await;
    if !client.supports_transactions() {
        log_uncaptured("Skipping convenient_api_returned_value: no transaction support.");
        return;
    }
    let mut session = client.start_session().await.unwrap();
    let coll = client
        .database("test_convenient")
        .collection::<Document>("test_convenient");

    let value = session
        .start_transaction()
        .and_run(coll, |session, coll| {
            async move {
                coll.find_one(doc! {}).session(session).await?;
                Ok(42)
            }
            .boxed()
        })
        .await
        .unwrap();

    assert_eq!(42, value);
}

#[tokio::test]
async fn convenient_api_retry_timeout_callback() {
    #[allow(deprecated)]
    let client = Client::test_builder().monitor_events().build().await;
    if !client.supports_transactions() {
        log_uncaptured("Skipping convenient_api_retry_timeout_callback: no transaction support.");
        return;
    }
    let mut session = client.start_session().await.unwrap();
    session.convenient_transaction_timeout = Some(Duration::ZERO);
    let coll = client
        .database("test_convenient")
        .collection::<Document>("test_convenient");

    let result: Result<()> = session
        .start_transaction()
        .and_run(coll, |session, coll| {
            async move {
                coll.find_one(doc! {}).session(session).await?;
                let mut err = Error::custom(42);
                err.add_label(TRANSIENT_TRANSACTION_ERROR);
                Err(err)
            }
            .boxed()
        })
        .await;

    let err = result.unwrap_err();
    assert_eq!(&42, err.get_custom::<i32>().unwrap());
    assert!(err.contains_label(TRANSIENT_TRANSACTION_ERROR));
}

#[tokio::test(flavor = "multi_thread")]
async fn convenient_api_retry_timeout_commit_unknown() {
    let mut options = get_client_options().await.clone();
    if Client::test_builder().build().await.is_sharded() {
        options.direct_connection = Some(true);
        options.hosts.drain(1..);
    }
    #[allow(deprecated)]
    let client = Client::test_builder()
        .options(options)
        .monitor_events()
        .build()
        .await;
    if !client.supports_transactions() {
        log_uncaptured(
            "Skipping convenient_api_retry_timeout_commit_unknown: no transaction support.",
        );
        return;
    }
    let mut session = client.start_session().await.unwrap();
    session.convenient_transaction_timeout = Some(Duration::ZERO);
    let coll = client
        .database("test_convenient")
        .collection::<Document>("test_convenient");

    let fail_point = FailPoint::fail_command(&["commitTransaction"], FailPointMode::Times(1))
        .error_code(251)
        .error_labels(vec![UNKNOWN_TRANSACTION_COMMIT_RESULT]);
    let _guard = client.enable_fail_point(fail_point).await.unwrap();

    let result = session
        .start_transaction()
        .and_run(coll, |session, coll| {
            async move {
                coll.find_one(doc! {}).session(session).await?;
                Ok(())
            }
            .boxed()
        })
        .await;

    let err = result.unwrap_err();
    assert_eq!(Some(251), err.sdam_code());
}

#[tokio::test(flavor = "multi_thread")]
async fn convenient_api_retry_timeout_commit_transient() {
    let mut options = get_client_options().await.clone();
    if Client::test_builder().build().await.is_sharded() {
        options.direct_connection = Some(true);
        options.hosts.drain(1..);
    }
    #[allow(deprecated)]
    let client = Client::test_builder()
        .options(options)
        .monitor_events()
        .build()
        .await;
    if !client.supports_transactions() {
        log_uncaptured(
            "Skipping convenient_api_retry_timeout_commit_transient: no transaction support.",
        );
        return;
    }
    let mut session = client.start_session().await.unwrap();
    session.convenient_transaction_timeout = Some(Duration::ZERO);
    let coll = client
        .database("test_convenient")
        .collection::<Document>("test_convenient");

    let fail_point = FailPoint::fail_command(&["commitTransaction"], FailPointMode::Times(1))
        .error_code(251)
        .error_labels(vec![TRANSIENT_TRANSACTION_ERROR]);
    let _guard = client.enable_fail_point(fail_point).await.unwrap();

    let result = session
        .start_transaction()
        .and_run(coll, |session, coll| {
            async move {
                coll.find_one(doc! {}).session(session).await?;
                Ok(())
            }
            .boxed()
        })
        .await;

    let err = result.unwrap_err();
    assert!(err.contains_label(TRANSIENT_TRANSACTION_ERROR));
}<|MERGE_RESOLUTION|>--- conflicted
+++ resolved
@@ -9,15 +9,8 @@
     test::{
         get_client_options,
         log_uncaptured,
-<<<<<<< HEAD
-        spec::{unified_runner::run_unified_tests, v2_runner::run_v2_tests},
+        spec::unified_runner::run_unified_tests,
         util::fail_point::{FailPoint, FailPointMode},
-=======
-        spec::unified_runner::run_unified_tests,
-        FailCommandOptions,
-        FailPoint,
-        FailPointMode,
->>>>>>> 42541ff4
         TestClient,
     },
     Client,
