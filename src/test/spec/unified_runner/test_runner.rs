use std::{collections::HashMap, path::PathBuf, sync::Arc, time::Duration};

use futures::TryStreamExt;

use tokio::sync::{mpsc, RwLock};

use crate::{
    bson::{doc, Document},
    client::options::ClientOptions,
    concern::{Acknowledgment, WriteConcern},
    gridfs::GridFsBucket,
    options::{
        CollectionOptions,
        CreateCollectionOptions,
        FindOptions,
        ReadConcern,
        ReadPreference,
        SelectionCriteria,
    },
    runtime,
    sdam::{TopologyDescription, MIN_HEARTBEAT_FREQUENCY},
    test::{
        log_uncaptured,
        spec::unified_runner::{
            entity::EventList,
            matcher::events_match,
            test_file::{ExpectedEventType, TestCase, TestFile},
        },
        update_options_for_testing,
        util::FailPointGuard,
        EventHandler,
        TestClient,
        CLIENT_OPTIONS,
        DEFAULT_URI,
        LOAD_BALANCED_MULTIPLE_URI,
        LOAD_BALANCED_SINGLE_URI,
        SERVERLESS,
        SERVER_API,
    },
    Client,
    Collection,
    Database,
};

use super::{
    entity::ThreadEntity,
    file_level_log,
    merge_uri_options,
    test_file::ThreadMessage,
    ClientEntity,
    CollectionData,
    Entity,
    SessionEntity,
    TestFileEntity,
};

#[cfg(feature = "tracing-unstable")]
use crate::test::{
    spec::unified_runner::matcher::tracing_events_match,
    util::max_verbosity_levels_for_test_case,
    DEFAULT_GLOBAL_TRACING_HANDLER,
};

const SKIPPED_OPERATIONS: &[&str] = &[
    "bulkWrite",
    "count",
    "delete",
    "listCollectionObjects",
    "listDatabaseObjects",
    "mapReduce",
    "upload",
    "watch",
];

pub(crate) type EntityMap = HashMap<String, Entity>;

#[derive(Clone)]
pub(crate) struct TestRunner {
    pub(crate) internal_client: TestClient,
    pub(crate) entities: Arc<RwLock<EntityMap>>,
    pub(crate) fail_point_guards: Arc<RwLock<Vec<FailPointGuard>>>,
}

impl TestRunner {
    pub(crate) async fn new() -> Self {
        Self {
            internal_client: TestClient::new().await,
            entities: Default::default(),
            fail_point_guards: Default::default(),
        }
    }

    pub(crate) async fn new_with_connection_string(connection_string: &str) -> Self {
        #[cfg(all(not(feature = "sync"), not(feature = "tokio-sync")))]
        let options = ClientOptions::parse(connection_string).await.unwrap();
        #[cfg(any(feature = "sync", feature = "tokio-sync"))]
        let options = ClientOptions::parse(connection_string).unwrap();
        Self {
            internal_client: TestClient::with_options(Some(options)).await,
            entities: Arc::new(RwLock::new(EntityMap::new())),
            fail_point_guards: Arc::new(RwLock::new(Vec::new())),
        }
    }

    pub(crate) async fn run_test(
        &self,
        path: impl Into<Option<PathBuf>>,
        test_file: TestFile,
        pred: impl Fn(&TestCase) -> bool,
    ) {
        let path = path.into();
        let file_title = path
            .as_ref()
            .map(|p| p.display().to_string())
            .unwrap_or_else(|| test_file.description.clone());

        if let Some(ref requirements) = test_file.run_on_requirements {
            let mut can_run_on = false;
            for requirement in requirements {
                if requirement.can_run_on(&self.internal_client).await {
                    can_run_on = true;
                }
            }
            if !can_run_on {
                file_level_log(format!(
                    "Skipping file {}: client topology not compatible with test",
                    file_title
                ));
                return;
            }
        }

        log_uncaptured(format!(
            "\n------------\nRunning tests from {}\n",
            file_title
        ));

<<<<<<< HEAD
        for test_case in &test_file.tests {
            if let Some(skip_reason) = &test_case.skip_reason {
=======
        for test_case in test_file.tests {
            if let Ok(description) = std::env::var("TEST_DESCRIPTION") {
                if !test_case
                    .description
                    .to_lowercase()
                    .contains(&description.to_lowercase())
                {
                    continue;
                }
            }

            if let Some(skip_reason) = test_case.skip_reason {
>>>>>>> c9c4e3f6
                log_uncaptured(format!(
                    "Skipping test case {:?}: {}",
                    &test_case.description, skip_reason
                ));
                continue;
            }

            if let Some(op) = test_case
                .operations
                .iter()
                .find(|op| SKIPPED_OPERATIONS.contains(&op.name.as_str()))
                .map(|op| op.name.as_str())
            {
                log_uncaptured(format!(
                    "Skipping test case {:?}: unsupported operation {}",
                    &test_case.description, op
                ));
                continue;
            }

            if !pred(test_case) {
                log_uncaptured(format!(
                    "Skipping test case {:?}: predicate failed",
                    test_case.description
                ));
                continue;
            }

            if let Some(ref requirements) = test_case.run_on_requirements {
                let mut can_run_on = false;
                for requirement in requirements {
                    if requirement.can_run_on(&self.internal_client).await {
                        can_run_on = true;
                    }
                }
                if !can_run_on {
                    log_uncaptured(format!(
                        "Skipping test case {:?}: client topology not compatible with test",
                        &test_case.description
                    ));
                    continue;
                }
            }

            log_uncaptured(format!("Executing {:?}", &test_case.description));

            if let Some(ref initial_data) = test_file.initial_data {
                for data in initial_data {
                    self.insert_initial_data(data).await;
                }
            }

            self.entities.write().await.clear();
            if let Some(ref create_entities) = test_file.create_entities {
                self.populate_entity_map(create_entities, &test_case.description)
                    .await;
            }

            #[cfg(feature = "tracing-unstable")]
            let (mut tracing_subscriber, _levels_guard) = {
                let tracing_levels =
                    max_verbosity_levels_for_test_case(&test_file.create_entities, test_case);
                let guard = DEFAULT_GLOBAL_TRACING_HANDLER.set_levels(tracing_levels);
                let subscriber = DEFAULT_GLOBAL_TRACING_HANDLER.subscribe();
                (subscriber, guard)
            };

            for operation in &test_case.operations {
                self.sync_workers().await;
                operation.execute(self, &test_case.description).await;
                // This test (in src/test/spec/json/sessions/server-support.json) runs two
                // operations with implicit sessions in sequence and then checks to see if they
                // used the same lsid. We delay for one second to ensure that the
                // implicit session used in the first operation is returned to the pool before
                // the second operation is executed.
                if test_case.description == "Server supports implicit sessions" {
                    runtime::delay_for(Duration::from_secs(1)).await;
                }
            }

            if let Some(ref events) = test_case.expect_events {
                for expected in events {
                    let entities = self.entities.read().await;
                    let entity = entities.get(&expected.client).unwrap();
                    let client = entity.as_client();
                    client.sync_workers().await;
                    let event_type = expected.event_type.unwrap_or(ExpectedEventType::Command);

                    let actual_events: Vec<_> =
                        client.get_filtered_events(event_type).into_iter().collect();

                    let expected_events = &expected.events;

                    if expected.ignore_extra_events.unwrap_or(false) {
                        assert!(
                            actual_events.len() >= expected_events.len(),
                            "actual:\n{:#?}\nexpected:\n{:#?}",
                            actual_events,
                            expected_events
                        )
                    } else {
                        assert_eq!(
                            actual_events.len(),
                            expected_events.len(),
                            "actual:\n{:#?}\nexpected:\n{:#?}",
                            actual_events,
                            expected_events
                        )
                    }

                    for (actual, expected) in actual_events.iter().zip(expected_events) {
                        if let Err(e) = events_match(actual, expected, Some(&entities)) {
                            panic!(
                                "event mismatch: expected = {:#?}, actual = {:#?}\nall \
                                 expected:\n{:#?}\nall actual:\n{:#?}\nmismatch detail: {}",
                                expected, actual, expected_events, actual_events, e,
                            );
                        }
                    }
                }
            }

            #[cfg(feature = "tracing-unstable")]
            if let Some(ref expected_messages) = test_case.expect_log_messages {
                self.sync_workers().await;

                let all_tracing_events = tracing_subscriber
                    .collect_events(Duration::from_millis(500), |_| true)
                    .await;

                for expectation in expected_messages {
                    let client_actual_events: Vec<_> = all_tracing_events
                        .iter()
                        .filter(|e| e.client_id() == Some(expectation.client.clone()))
                        .collect();
                    let expected_events = &expectation.messages;

                    assert_eq!(
                        client_actual_events.len(),
                        expected_events.len(),
                        "Actual tracing event count should match expected"
                    );

                    for (actual, expected) in client_actual_events.iter().zip(expected_events) {
                        if let Err(e) = tracing_events_match(actual, expected) {
                            panic!(
                                "tracing event mismatch: expected = {:#?}, actual = {:#?}\nall \
                                 expected:\n{:#?}\nall actual:\n{:#?}\nmismatch detail: {}",
                                expected, actual, expected_events, client_actual_events, e,
                            );
                        }
                    }
                }
            }

            self.fail_point_guards.write().await.clear();

            if let Some(ref outcome) = test_case.outcome {
                for expected_data in outcome {
                    let db_name = &expected_data.database_name;
                    let coll_name = &expected_data.collection_name;

                    let selection_criteria =
                        SelectionCriteria::ReadPreference(ReadPreference::Primary);
                    let read_concern = ReadConcern::local();

                    let options = CollectionOptions::builder()
                        .selection_criteria(selection_criteria)
                        .read_concern(read_concern)
                        .build();
                    let collection = self
                        .internal_client
                        .get_coll_with_options(db_name, coll_name, options);

                    let options = FindOptions::builder().sort(doc! { "_id": 1 }).build();
                    let actual_data: Vec<Document> = collection
                        .find(doc! {}, options)
                        .await
                        .unwrap()
                        .try_collect()
                        .await
                        .unwrap();

                    assert_eq!(expected_data.documents, actual_data);
                }
            }
        }
    }

    pub(crate) async fn insert_initial_data(&self, data: &CollectionData) {
        let write_concern = WriteConcern::builder().w(Acknowledgment::Majority).build();

        if !data.documents.is_empty() {
            let collection_options = CollectionOptions::builder()
                .write_concern(write_concern)
                .build();
            let coll = self
                .internal_client
                .init_db_and_coll_with_options(
                    &data.database_name,
                    &data.collection_name,
                    collection_options,
                )
                .await;
            coll.insert_many(data.documents.clone(), None)
                .await
                .unwrap();
        } else {
            let collection_options = CreateCollectionOptions::builder()
                .write_concern(write_concern)
                .build();
            self.internal_client
                .create_fresh_collection(
                    &data.database_name,
                    &data.collection_name,
                    collection_options,
                )
                .await;
        }
    }

    pub(crate) async fn populate_entity_map(
        &self,
        create_entities: &[TestFileEntity],
        description: impl AsRef<str>,
    ) {
        for entity in create_entities {
            let (id, entity) = match entity {
                TestFileEntity::Client(client) => {
                    if let Some(store_events_as_entities) = &client.store_events_as_entities {
                        for store_events_as_entity in store_events_as_entities {
                            let event_list = EventList {
                                client_id: client.id.clone(),
                                event_names: store_events_as_entity.events.clone(),
                            };
                            self.insert_entity(&store_events_as_entity.id, event_list)
                                .await;
                        }
                    }

                    let id = client.id.clone();
                    let observe_events = client.observe_events.clone();
                    let ignore_command_names = client.ignore_command_monitoring_events.clone();
                    let observe_sensitive_commands =
                        client.observe_sensitive_commands.unwrap_or(false);
                    let server_api = client.server_api.clone().or_else(|| SERVER_API.clone());

                    let given_uri = if CLIENT_OPTIONS.get().await.load_balanced.unwrap_or(false) {
                        // for serverless testing, ignore use_multiple_mongoses.
                        if client.use_multiple_mongoses() && !*SERVERLESS {
                            LOAD_BALANCED_MULTIPLE_URI.as_ref().expect(
                                "Test requires URI for load balancer fronting multiple servers",
                            )
                        } else {
                            LOAD_BALANCED_SINGLE_URI.as_ref().expect(
                                "Test requires URI for load balancer fronting single server",
                            )
                        }
                    } else {
                        &DEFAULT_URI
                    };
                    let uri = merge_uri_options(
                        given_uri,
                        client.uri_options.as_ref(),
                        client.use_multiple_mongoses(),
                    );
                    let mut options =
                        ClientOptions::parse_uri(&uri, None)
                            .await
                            .unwrap_or_else(|e| {
                                panic!(
                                    "[{}] invalid client URI: {}, error: {}",
                                    description.as_ref(),
                                    uri,
                                    e
                                )
                            });
                    update_options_for_testing(&mut options);
                    let handler = Arc::new(EventHandler::new());
                    options.command_event_handler = Some(handler.clone());
                    options.cmap_event_handler = Some(handler.clone());
                    options.sdam_event_handler = Some(handler.clone());

                    options.server_api = server_api;

                    if client.use_multiple_mongoses() && TestClient::new().await.is_sharded() {
                        assert!(
                            options.hosts.len() > 1,
                            "[{}]: Test requires multiple mongos hosts",
                            description.as_ref()
                        );
                    }

                    // In order to speed up the tests where a failpoint is used, the test runner
                    // MAY specified a reduced value for `heartbeatFrequencyMS` and
                    // `minHeartbeatFrequencyMS`. Test runners MUST NOT do so
                    // for any client that specifies `heartbeatFrequencyMS` it its
                    // `uriOptions`.
                    if options.heartbeat_freq.is_none() {
                        options.test_options_mut().min_heartbeat_freq =
                            Some(Duration::from_millis(50));
                        options.heartbeat_freq = Some(MIN_HEARTBEAT_FREQUENCY);
                    }

                    // if we're observing log messages, we need to set the entity ID on the test
                    // options so that it can be emitted in tracing events and
                    // used to filter events by client for test assertions.
                    #[cfg(feature = "tracing-unstable")]
                    if client.observe_log_messages.is_some() {
                        options.test_options_mut().client_id = Some(client.id.clone());
                        // some tests require that an untruncated command/reply is attached to
                        // events so it can be parsed as JSON, but on certain topologies some of
                        // the tests produce replies with extJSON longer than 1000 characters.
                        // to accomodate this, we use a higher default length for unified tests.
                        options.tracing_max_document_length_bytes = Some(10000);
                    }

                    let client = Client::with_options(options).unwrap();

                    (
                        id,
                        Entity::Client(ClientEntity::new(
                            client,
                            handler,
                            observe_events,
                            ignore_command_names,
                            observe_sensitive_commands,
                        )),
                    )
                }
                TestFileEntity::Database(database) => {
                    let id = database.id.clone();
                    let client = self.get_client(&database.client).await;
                    let database = if let Some(ref options) = database.database_options {
                        let options = options.as_database_options();
                        client.database_with_options(&database.database_name, options)
                    } else {
                        client.database(&database.database_name)
                    };
                    (id, database.into())
                }
                TestFileEntity::Collection(collection) => {
                    let id = collection.id.clone();
                    let database = self.get_database(&collection.database).await;
                    let collection = if let Some(ref options) = collection.collection_options {
                        let options = options.as_collection_options();
                        database.collection_with_options(&collection.collection_name, options)
                    } else {
                        database.collection(&collection.collection_name)
                    };
                    (id, collection.into())
                }
                TestFileEntity::Session(session) => {
                    let id = session.id.clone();
                    let client = self.get_client(&session.client).await;
                    let client_session = client
                        .start_session(session.session_options.clone())
                        .await
                        .unwrap();
                    (id, Entity::Session(SessionEntity::new(client_session)))
                }
                TestFileEntity::Bucket(bucket) => {
                    let id = bucket.id.clone();
                    let database = self.get_database(&bucket.database).await;
                    (
                        id,
                        Entity::Bucket(database.gridfs_bucket(bucket.bucket_options.clone())),
                    )
                }
                TestFileEntity::Thread(thread) => {
                    let (sender, mut receiver) = mpsc::unbounded_channel::<ThreadMessage>();
                    let runner = self.clone();
                    let d = description.as_ref().to_string();
                    runtime::execute(async move {
                        while let Some(msg) = receiver.recv().await {
                            match msg {
                                ThreadMessage::ExecuteOperation(op) => {
                                    op.execute(&runner, d.as_str()).await;
                                }
                                ThreadMessage::Stop(sender) => {
                                    // This returns an error if the waitForThread operation stopped
                                    // listening (e.g. due to timeout). The waitForThread operation
                                    // will handle reporting that error, so we can ignore it here.
                                    let _ = sender.send(());
                                    break;
                                }
                            }
                        }
                    });
                    (thread.id.clone(), Entity::Thread(ThreadEntity { sender }))
                }
            };
            self.insert_entity(&id, entity).await;
        }
    }

    pub(crate) async fn insert_entity(&self, id: impl AsRef<str>, entity: impl Into<Entity>) {
        if self
            .entities
            .write()
            .await
            .insert(id.as_ref().to_string(), entity.into())
            .is_some()
        {
            panic!(
                "Entity with id {} already present in entity map",
                id.as_ref()
            );
        }
    }

    pub(crate) async fn sync_workers(&self) {
        self.internal_client.sync_workers().await;
        let entities = self.entities.read().await;
        for entity in entities.values() {
            if let Entity::Client(client) = entity {
                client.sync_workers().await;
            }
        }
    }

    pub(crate) async fn get_client(&self, id: &str) -> ClientEntity {
        self.entities
            .read()
            .await
            .get(id)
            .unwrap()
            .as_client()
            .clone()
    }

    pub(crate) async fn get_database(&self, id: &str) -> Database {
        self.entities
            .read()
            .await
            .get(id)
            .unwrap()
            .as_database()
            .clone()
    }

    pub(crate) async fn get_collection(&self, id: &str) -> Collection<Document> {
        self.entities
            .read()
            .await
            .get(id)
            .unwrap()
            .as_collection()
            .clone()
    }

    pub(crate) async fn get_bucket(&self, id: &str) -> GridFsBucket {
        self.entities
            .read()
            .await
            .get(id)
            .unwrap()
            .as_bucket_entity()
            .clone()
    }

    pub(crate) async fn get_thread(&self, id: &str) -> ThreadEntity {
        self.entities
            .read()
            .await
            .get(id)
            .unwrap()
            .as_thread()
            .clone()
    }

    pub(crate) async fn get_topology_description(
        &self,
        id: impl AsRef<str>,
    ) -> TopologyDescription {
        self.entities
            .read()
            .await
            .get(id.as_ref())
            .unwrap()
            .as_topology_description()
            .clone()
    }
}<|MERGE_RESOLUTION|>--- conflicted
+++ resolved
@@ -135,11 +135,7 @@
             file_title
         ));
 
-<<<<<<< HEAD
         for test_case in &test_file.tests {
-            if let Some(skip_reason) = &test_case.skip_reason {
-=======
-        for test_case in test_file.tests {
             if let Ok(description) = std::env::var("TEST_DESCRIPTION") {
                 if !test_case
                     .description
@@ -150,8 +146,7 @@
                 }
             }
 
-            if let Some(skip_reason) = test_case.skip_reason {
->>>>>>> c9c4e3f6
+            if let Some(skip_reason) = &test_case.skip_reason {
                 log_uncaptured(format!(
                     "Skipping test case {:?}: {}",
                     &test_case.description, skip_reason
