--- conflicted
+++ resolved
@@ -7,12 +7,8 @@
     collections::HashMap,
     convert::TryInto,
     fmt::Debug,
-<<<<<<< HEAD
-    ops::{Deref, DerefMut},
+    ops::Deref,
     panic::{catch_unwind, AssertUnwindSafe},
-=======
-    ops::Deref,
->>>>>>> 42541ff4
     sync::{
         atomic::{AtomicBool, Ordering},
         Arc,
@@ -48,14 +44,7 @@
 use crate::{
     action::Action,
     bson::{doc, to_bson, Bson, Document},
-<<<<<<< HEAD
     client::session::TransactionState,
-=======
-    client::{options::TransactionOptions, session::TransactionState},
-    coll::options::Hint,
-    collation::Collation,
-    db::options::{ListCollectionsOptions, RunCursorCommandOptions},
->>>>>>> 42541ff4
     error::{ErrorKind, Result},
     options::{
         AggregateOptions,
@@ -90,12 +79,8 @@
     },
     runtime,
     serde_util,
-<<<<<<< HEAD
     test::util::fail_point::FailPoint,
-=======
-    test::FailPoint,
     ClientSession,
->>>>>>> 42541ff4
     Collection,
     Database,
     IndexModel,
@@ -1849,11 +1834,7 @@
 }
 
 #[derive(Debug, Deserialize)]
-<<<<<<< HEAD
-#[serde(rename_all = "camelCase", deny_unknown_fields)]
-=======
-#[serde(rename_all = "camelCase")]
->>>>>>> 42541ff4
+#[serde(rename_all = "camelCase", deny_unknown_fields)]
 pub(super) struct StartTransaction {
     #[serde(flatten)]
     options: TransactionOptions,
