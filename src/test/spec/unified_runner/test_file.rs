--- conflicted
+++ resolved
@@ -1,8 +1,4 @@
-<<<<<<< HEAD
-use std::{borrow::Cow, sync::Arc, time::Duration};
-=======
-use std::{fmt::Write, sync::Arc, time::Duration};
->>>>>>> 460d3358
+use std::{borrow::Cow, fmt::Write, sync::Arc, time::Duration};
 
 use percent_encoding::NON_ALPHANUMERIC;
 use regex::Regex;
@@ -251,15 +247,11 @@
         let value = value.to_string();
         // to_string() wraps quotations around Bson strings
         let value = value.trim_start_matches('\"').trim_end_matches('\"');
-<<<<<<< HEAD
-        uri.push_str(&format!(
+        let _ = write!(
             "{}={}&",
             &key,
             percent_encoding::percent_encode(value.as_bytes(), NON_ALPHANUMERIC)
-        ));
-=======
-        let _ = write!(uri, "{}={}&", &key, value);
->>>>>>> 460d3358
+        );
     }
 
     // remove the trailing '&' from the URI (or '?' if no options are present)
