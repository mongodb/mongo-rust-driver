--- conflicted
+++ resolved
@@ -1,31 +1,11 @@
-<<<<<<< HEAD
-use crate::test::{TestClient, LOCK};
-
-use super::{run_spec_test_with_path, run_unified_format_test_filtered, unified_runner::TestCase};
-=======
 use crate::test::{run_spec_test, LOCK};
 
-use super::run_unified_format_test;
->>>>>>> 54896139
+use super::{run_spec_test_with_path, run_unified_format_test};
 
 #[cfg_attr(feature = "tokio-runtime", tokio::test(flavor = "multi_thread"))] // multi_thread required for FailPoint
 #[cfg_attr(feature = "async-std-runtime", async_std::test)]
 async fn run() {
     let _guard = LOCK.run_exclusively().await;
-<<<<<<< HEAD
-    let client = TestClient::new().await;
-    // TODO RUST-1412: remove this skip.
-    let is_gte_6_1 = client.server_version_gte(6, 1);
-    let pred = |tc: &TestCase| {
-        !(is_gte_6_1 && tc.description == "change stream resumes after StaleShardVersion")
-    };
-
-    run_spec_test_with_path(&["change-streams", "unified"], |path, f| {
-        run_unified_format_test_filtered(path, f, pred)
-=======
-    run_spec_test(&["change-streams", "unified"], |f| {
-        run_unified_format_test(f)
->>>>>>> 54896139
-    })
+    run_spec_test_with_path(&["change-streams", "unified"], run_unified_format_test)
     .await;
 }