#[cfg(feature = "in-use-encryption-unstable")]
mod csfle;
pub(crate) mod operation;
pub(crate) mod test_event;
pub(crate) mod test_file;

use std::{future::IntoFuture, sync::Arc, time::Duration};

use futures::{future::BoxFuture, FutureExt};
use semver::VersionReq;

#[allow(deprecated)]
use crate::test::EventClient;
use crate::{
    bson::{doc, from_bson},
    coll::options::DropCollectionOptions,
    concern::WriteConcern,
    options::{ClientOptions, CreateCollectionOptions},
    sdam::{ServerInfo, MIN_HEARTBEAT_FREQUENCY},
    selection_criteria::SelectionCriteria,
    test::{
        file_level_log,
        get_client_options,
        log_uncaptured,
        spec::deserialize_spec_tests,
        util::{get_default_name, FailPointGuard},
<<<<<<< HEAD
        FailPoint,
=======
>>>>>>> 30122b71
        TestClient,
        SERVERLESS,
    },
    Client,
    ClientSession,
    Namespace,
};

use operation::OperationObject;
use test_event::CommandStartedEvent;
use test_file::{TestData, TestFile};

use super::Operation;

const SKIPPED_OPERATIONS: &[&str] = &[
    "bulkWrite",
    "count",
    // TODO RUST-1657: unskip the download operations
    "download",
    "download_by_name",
    "listCollectionObjects",
    "listDatabaseObjects",
    "mapReduce",
];

pub(crate) fn run_v2_tests(spec: &'static [&'static str]) -> RunV2TestsAction {
    RunV2TestsAction {
        spec,
        skipped_files: None,
    }
}

pub(crate) struct RunV2TestsAction {
    spec: &'static [&'static str],
    skipped_files: Option<Vec<&'static str>>,
}

impl RunV2TestsAction {
    pub(crate) fn skip_files(self, skipped_files: &[&'static str]) -> Self {
        Self {
            skipped_files: Some(skipped_files.to_vec()),
            ..self
        }
    }
}

impl IntoFuture for RunV2TestsAction {
    type Output = ();
    type IntoFuture = BoxFuture<'static, Self::Output>;

    fn into_future(self) -> Self::IntoFuture {
        async move {
            for (test_file, path) in
                deserialize_spec_tests::<TestFile>(self.spec, self.skipped_files.as_deref())
            {
                run_v2_test(path, test_file).await;
            }
        }
        .boxed()
    }
}

struct FileContext {
    internal_client: TestClient,
    is_csfle_test: bool,
}

impl FileContext {
    async fn new(path: &std::path::Path) -> Self {
        let internal_client = TestClient::new().await;
        let is_csfle_test = path.to_string_lossy().contains("client-side-encryption");

        Self {
            internal_client,
            is_csfle_test,
        }
    }

    fn check_topology(&self, test_file: &TestFile) -> bool {
        if let Some(requirements) = &test_file.run_on {
            return requirements
                .iter()
                .any(|run_on| run_on.can_run_on(&self.internal_client));
        }
        true
    }
}

struct TestContext {
    description: String,
    ns: Namespace,
    internal_client: TestClient,
    #[allow(deprecated)]
    client: EventClient,
    fail_point_guards: Vec<FailPointGuard>,
    session0: Option<ClientSession>,
    session1: Option<ClientSession>,
}

impl TestContext {
    async fn new(
        test_file: &TestFile,
        test: &test_file::Test,
        internal_client: &TestClient,
    ) -> Self {
        // Get the test target collection
        let db_name = test_file
            .database_name
            .clone()
            .unwrap_or_else(|| get_default_name(&test.description));
        let coll_name = test_file
            .collection_name
            .clone()
            .unwrap_or_else(|| get_default_name(&test.description));
        let coll = internal_client.database(&db_name).collection(&coll_name);

        // Reset the test collection as needed
        #[allow(unused_mut)]
        let mut options = DropCollectionOptions::builder()
            .write_concern(WriteConcern::majority())
            .build();
        #[cfg(feature = "in-use-encryption-unstable")]
        if let Some(enc_fields) = &test_file.encrypted_fields {
            options.encrypted_fields = Some(enc_fields.clone());
        }
        let req = VersionReq::parse(">=4.7").unwrap();
        if !(db_name.as_str() == "admin"
            && internal_client.is_sharded()
            && req.matches(&internal_client.server_version))
        {
            coll.drop().with_options(options).await.unwrap();
        }

        #[allow(unused_mut)]
        let mut options = CreateCollectionOptions::builder()
            .write_concern(WriteConcern::majority())
            .build();
        #[cfg(feature = "in-use-encryption-unstable")]
        {
            if let Some(schema) = &test_file.json_schema {
                options.validator = Some(doc! { "$jsonSchema": schema });
            }
            if let Some(enc_fields) = &test_file.encrypted_fields {
                options.encrypted_fields = Some(enc_fields.clone());
            }
        }
        internal_client
            .database(&db_name)
            .create_collection(&coll_name)
            .with_options(options)
            .await
            .unwrap();

        // Insert test data
        if let Some(data) = &test_file.data {
            match data {
                TestData::Single(data) => {
                    if !data.is_empty() {
                        coll.insert_many(data.clone())
                            .write_concern(WriteConcern::majority())
                            .await
                            .unwrap();
                    }
                }
                TestData::Many(_) => panic!("{}: invalid data format", &test.description),
            }
        }

        // Construct the test client
        let mut additional_options = match &test.client_options {
            Some(opts) => ClientOptions::parse(&opts.uri).await.unwrap(),
            None => ClientOptions::builder()
                .hosts(get_client_options().await.hosts.clone())
                .build(),
        };
        if additional_options.heartbeat_freq.is_none() {
            additional_options.heartbeat_freq = Some(MIN_HEARTBEAT_FREQUENCY);
        }
        let builder = Client::test_builder()
            .additional_options(
                additional_options,
                test.use_multiple_mongoses.unwrap_or(false),
            )
            .await
            .min_heartbeat_freq(Some(Duration::from_millis(50)));
        #[cfg(feature = "in-use-encryption-unstable")]
        let builder = csfle::set_auto_enc(builder, test);
        #[allow(deprecated)]
        let client = builder.event_client().build().await;

        // TODO RUST-900: Remove this extraneous call.
        if internal_client.is_sharded()
            && internal_client.server_version_lte(4, 2)
            && test.operations.iter().any(|op| op.name == "distinct")
        {
            for server_address in internal_client.options().hosts.clone() {
                coll.distinct("_id", doc! {})
                    .selection_criteria(SelectionCriteria::Predicate(Arc::new(
                        move |server_info: &ServerInfo| *server_info.address() == server_address,
                    )))
                    .await
                    .unwrap();
            }
        }

        // Persist fail point guards so they disable post-test.
        let mut fail_point_guards: Vec<FailPointGuard> = Vec::new();
        if let Some(ref fail_point) = test.fail_point {
            let guard = client.enable_fail_point(fail_point.clone()).await.unwrap();
            fail_point_guards.push(guard);
        }

        // Start the test sessions
        let options = match test.session_options {
            Some(ref options) => options.get("session0").cloned(),
            None => None,
        };
        let session0 = Some(client.start_session().with_options(options).await.unwrap());

        let options = match test.session_options {
            Some(ref options) => options.get("session1").cloned(),
            None => None,
        };
        let session1 = Some(client.start_session().with_options(options).await.unwrap());

        Self {
            description: test.description.clone(),
            ns: Namespace {
                db: db_name,
                coll: coll_name,
            },
            internal_client: internal_client.clone(),
            client,
            fail_point_guards,
            session0,
            session1,
        }
    }

    async fn run_operation(
        &mut self,
        operation: &Operation,
    ) -> Option<Result<Option<bson::Bson>, crate::error::Error>> {
        if operation.name == "endSession" {
            let session = match &operation.object {
                Some(OperationObject::Session0) => &mut self.session0,
                Some(OperationObject::Session1) => &mut self.session1,
                other => panic!("invalid object for `endSession`: {:?}", other),
            };
            drop(session.take());
            tokio::time::sleep(Duration::from_secs(1)).await;
            return None;
        }

        let sessions = OpSessions {
            session0: self.session0.as_mut(),
            session1: self.session1.as_mut(),
        };

        let mut runner = OpRunner {
            description: self.description.clone(),
            internal_client: self.internal_client.clone(),
            client: self.client.clone(),
            ns: self.ns.clone(),
            fail_point_guards: &mut self.fail_point_guards,
        };

        runner.run_operation(operation, sessions).await
    }
}

pub(crate) struct OpSessions<'a> {
    session0: Option<&'a mut ClientSession>,
    session1: Option<&'a mut ClientSession>,
}

pub(crate) struct OpRunner<'a> {
    description: String,
    internal_client: TestClient,
    #[allow(deprecated)]
    client: EventClient,
    ns: Namespace,
    fail_point_guards: &'a mut Vec<FailPointGuard>,
}

impl<'a> OpRunner<'a> {
    pub(crate) async fn run_operation<'b>(
        &mut self,
        operation: &Operation,
        mut sessions: OpSessions<'b>,
    ) -> Option<Result<Option<bson::Bson>, crate::error::Error>> {
        if operation.name == "withTransaction" {
            if !matches!(&operation.object, Some(OperationObject::Session0)) {
                panic!("invalid object for withTransaction: {:?}", operation.object);
            }
            return Some(operation.execute_recursive(self, sessions).await);
        }

        let db = match &operation.database_options {
            Some(options) => self
                .client
                .database_with_options(&self.ns.db, options.clone()),
            None => self.client.database(&self.ns.db),
        };
        let coll = match &operation.collection_options {
            Some(options) => db.collection_with_options(&self.ns.coll, options.clone()),
            None => db.collection(&self.ns.coll),
        };

        let session = match operation.session.as_deref() {
            Some("session0") => sessions.session0.as_deref_mut(),
            Some("session1") => sessions.session1.as_deref_mut(),
            Some(other) => panic!("unknown session name: {}", other),
            None => None,
        };

        Some(match operation.object {
            Some(OperationObject::Collection) | None => {
                let result = operation.execute_on_collection(&coll, session).await;
                // This test (in src/test/spec/json/sessions/server-support.json) runs two
                // operations with implicit sessions in sequence and then checks to see if they
                // used the same lsid. We delay for one second to ensure that the
                // implicit session used in the first operation is returned to the pool before
                // the second operation is executed.
                if self.description == "Server supports implicit sessions" {
                    tokio::time::sleep(Duration::from_secs(1)).await;
                }
                result
            }
            Some(OperationObject::Database) => operation.execute_on_database(&db, session).await,
            Some(OperationObject::Client) => operation.execute_on_client(&self.client).await,
            Some(OperationObject::Session0) => {
                operation
                    .execute_on_session(sessions.session0.as_mut().unwrap())
                    .await
            }
            Some(OperationObject::Session1) => {
                operation
                    .execute_on_session(sessions.session1.as_mut().unwrap())
                    .await
            }
            Some(OperationObject::TestRunner) => {
                match operation.name.as_str() {
                    "assertDifferentLsidOnLastTwoCommands" => {
                        assert_different_lsid_on_last_two_commands(&self.client)
                    }
                    "assertSameLsidOnLastTwoCommands" => {
                        assert_same_lsid_on_last_two_commands(&self.client)
                    }
                    "assertSessionDirty" => {
                        assert!(session.unwrap().is_dirty())
                    }
                    "assertSessionNotDirty" => {
                        assert!(!session.unwrap().is_dirty())
                    }
                    "assertSessionTransactionState"
                    | "assertSessionPinned"
                    | "assertSessionUnpinned" => {
                        operation
                            .execute_on_session(session.unwrap())
                            .await
                            .unwrap();
                    }
                    "assertCollectionExists"
                    | "assertCollectionNotExists"
                    | "assertIndexExists"
                    | "assertIndexNotExists" => {
                        operation
                            .execute_on_client(&self.internal_client)
                            .await
                            .unwrap();
                    }
                    "targetedFailPoint" => {
                        let fail_point: FailPoint = from_bson(
                            operation
                                .execute_on_client(&self.internal_client)
                                .await
                                .unwrap()
                                .unwrap(),
                        )
                        .unwrap();

                        let selection_criteria = session
                            .unwrap()
                            .transaction
                            .pinned_mongos()
                            .cloned()
                            .unwrap_or_else(|| panic!("ClientSession is not pinned"));

                        let guard = self
                            .client
                            .enable_fail_point(fail_point.selection_criteria(selection_criteria))
                            .await
                            .unwrap();
                        self.fail_point_guards.push(guard);
                    }
                    other => panic!("unknown operation: {}", other),
                }
                return None;
            }
            Some(OperationObject::GridfsBucket) => {
                panic!("unsupported operation: {}", operation.name)
            }
        })
    }
}

async fn run_v2_test(path: std::path::PathBuf, test_file: TestFile) {
    let file_ctx = FileContext::new(&path).await;

    file_level_log(format!("Running tests from {}", path.display(),));

    if !file_ctx.check_topology(&test_file) {
        log_uncaptured("Client topology not compatible with test");
        return;
    }

    for test in &test_file.tests {
        log_uncaptured(format!("Running {}", &test.description));

        if test
            .operations
            .iter()
            .any(|operation| SKIPPED_OPERATIONS.contains(&operation.name.as_str()))
        {
            log_uncaptured(format!(
                "skipping {}: unsupported operation",
                test.description
            ));
            continue;
        }

        if let Some(skip_reason) = &test.skip_reason {
            log_uncaptured(format!("skipping {}: {}", test.description, skip_reason));
            continue;
        }

        // `killAllSessions` isn't supported on serverless.
        // TODO CLOUDP-84298 remove this conditional.
        if !*SERVERLESS {
            match file_ctx
                .internal_client
                .database("admin")
                .run_command(doc! { "killAllSessions": [] })
                .await
            {
                Ok(_) => {}
                Err(err) => match err.sdam_code() {
                    Some(11601) => {}
                    _ => panic!("{}: killAllSessions failed", test.description),
                },
            }
        }

        #[cfg(feature = "in-use-encryption-unstable")]
        csfle::populate_key_vault(&file_ctx.internal_client, test_file.key_vault_data.as_ref())
            .await;

        let mut test_ctx = TestContext::new(&test_file, test, &file_ctx.internal_client).await;
        let session0_lsid = test_ctx.session0.as_ref().unwrap().id().clone();
        let session1_lsid = test_ctx.session1.as_ref().unwrap().id().clone();

        for operation in &test.operations {
            let result = match test_ctx.run_operation(operation).await {
                Some(r) => r,
                None => continue,
            };

            operation.assert_result_matches(&result, &test.description);
        }

        test_ctx.session0.take();
        test_ctx.session1.take();

        // wait for the transaction in progress to be aborted implicitly when the session is dropped
        if test.description.as_str() == "implicit abort" {
            tokio::time::sleep(Duration::from_secs(1)).await;
        }

        if let Some(expectations) = &test.expectations {
            #[allow(deprecated)]
            let events: Vec<CommandStartedEvent> = test_ctx
                .client
                .events
                .get_all_command_started_events()
                .into_iter()
                .map(Into::into)
                .collect();

            assert!(
                events.len() >= expectations.len(),
                "[{}] expected events \n{:#?}\n got events\n{:#?}",
                test.description,
                expectations,
                events
            );
            for (actual_event, expected_event) in events.iter().zip(expectations.iter()) {
                let result =
                    actual_event.matches_expected(expected_event, &session0_lsid, &session1_lsid);
                assert!(
                    result.is_ok(),
                    "[{}] {}",
                    test.description,
                    result.unwrap_err()
                );
            }
        }

        if let Some(outcome) = &test.outcome {
            outcome
                .assert_matches_actual(
                    &test_ctx.ns.db,
                    &test_ctx.ns.coll,
                    if file_ctx.is_csfle_test {
                        &test_ctx.internal_client
                    } else {
                        &test_ctx.client
                    },
                )
                .await;
        }
    }
}

#[allow(deprecated)]
fn assert_different_lsid_on_last_two_commands(client: &EventClient) {
    let events = client.events.get_all_command_started_events();
    let lsid1 = events[events.len() - 1].command.get("lsid").unwrap();
    let lsid2 = events[events.len() - 2].command.get("lsid").unwrap();
    assert_ne!(lsid1, lsid2);
}

#[allow(deprecated)]
fn assert_same_lsid_on_last_two_commands(client: &EventClient) {
    let events = client.events.get_all_command_started_events();
    let lsid1 = events[events.len() - 1].command.get("lsid").unwrap();
    let lsid2 = events[events.len() - 2].command.get("lsid").unwrap();
    assert_eq!(lsid1, lsid2);
}<|MERGE_RESOLUTION|>--- conflicted
+++ resolved
@@ -24,10 +24,7 @@
         log_uncaptured,
         spec::deserialize_spec_tests,
         util::{get_default_name, FailPointGuard},
-<<<<<<< HEAD
         FailPoint,
-=======
->>>>>>> 30122b71
         TestClient,
         SERVERLESS,
     },
