use std::{borrow::Cow, collections::HashMap, future::IntoFuture, time::Duration};
use std::net::{IpAddr, Ipv4Addr, Ipv6Addr, SocketAddr};
use crate::bson::Document;
use serde::{Deserialize, Serialize};

use crate::{
    bson::{doc, Bson},
    error::{CommandError, Error, ErrorKind},
    event::{cmap::CmapEvent, sdam::SdamEvent},
    hello::LEGACY_HELLO_COMMAND_NAME,
    options::{AuthMechanism, Credential, ServerAddress},
    runtime,
    selection_criteria::{ReadPreference, ReadPreferenceOptions, SelectionCriteria},
    test::{
        auth_enabled,
        get_client_options,
        log_uncaptured,
        topology_is_replica_set,
        topology_is_sharded,
        topology_is_standalone,
        transactions_supported,
        util::{
            event_buffer::{EventBuffer, EventStream},
            fail_point::{FailPoint, FailPointMode},
        },
        Event,
        SERVER_API,
    },
    Client,
    ServerType,
};

use super::{
    fail_command_appname_initial_handshake_supported,
    streaming_monitor_protocol_supported,
};

#[derive(Debug, Deserialize)]
struct ClientMetadata {
    pub driver: DriverMetadata,
    #[serde(rename = "os")]
    pub _os: Document, // included here to ensure it's included in the metadata
    pub platform: String,
}

#[derive(Debug, Deserialize)]
struct DriverMetadata {
    pub name: String,
    pub version: String,
}

#[tokio::test]
async fn metadata_sent_in_handshake() {
    // skip on other topologies due to different currentOp behavior
    if !(topology_is_standalone().await || topology_is_replica_set().await) {
        log_uncaptured("skipping metadata_sent_in_handshake due to unsupported topology");
        return;
    }

    let client = Client::for_test().await;

    let result = client
        .database("admin")
        .run_command(doc! {
            "currentOp": 1,
            "command.currentOp": { "$exists": true }
        })
        .await
        .unwrap();

    let metadata_document = result.get_array("inprog").unwrap()[0]
        .as_document()
        .unwrap()
        .get_document("clientMetadata")
        .unwrap()
        .clone();
    let metadata: ClientMetadata = crate::bson::from_document(metadata_document).unwrap();

    assert_eq!(metadata.driver.name, "mongo-rust-driver");
    assert_eq!(metadata.driver.version, env!("CARGO_PKG_VERSION"));

    assert!(
        metadata.platform.contains("tokio"),
        "platform should contain tokio: {}",
        metadata.platform
    );

    #[cfg(feature = "sync")]
    {
        assert!(
            metadata.platform.contains("sync"),
            "platform should contain sync: {}",
            metadata.platform
        );
    }
}

#[tokio::test]
#[function_name::named]
async fn connection_drop_during_read() {
    let mut options = get_client_options().await.clone();
    options.max_pool_size = Some(1);

    let client = Client::with_options(options.clone()).unwrap();
    let db = client.database("test");

    db.collection(function_name!())
        .insert_one(doc! { "x": 1 })
        .await
        .unwrap();

    let _: Result<_, _> = runtime::timeout(
        Duration::from_millis(50),
        db.run_command(doc! {
            "count": function_name!(),
            "query": {
                "$where": "sleep(100) && true"
            }
        })
        .into_future(),
    )
    .await;

    tokio::time::sleep(Duration::from_millis(200)).await;

    let build_info_response = db.run_command(doc! { "buildInfo": 1 }).await.unwrap();

    // Ensure that the response to `buildInfo` is read, not the response to `count`.
    assert!(build_info_response.get("version").is_some());
}

#[tokio::test]
async fn server_selection_timeout_message() {
    if get_client_options().await.repl_set_name.is_none() {
        log_uncaptured("skipping server_selection_timeout_message due to missing replica set name");
        return;
    }

    let mut tag_set = HashMap::new();
    tag_set.insert("asdfasdf".to_string(), "asdfadsf".to_string());

    let unsatisfiable_read_preference = ReadPreference::Secondary {
        options: Some(
            ReadPreferenceOptions::builder()
                .tag_sets(vec![tag_set])
                .build(),
        ),
    };

    let mut options = get_client_options().await.clone();
    options.server_selection_timeout = Some(Duration::from_millis(500));

    let client = Client::with_options(options.clone()).unwrap();
    let db = client.database("test");
    let error = db
        .run_command(doc! { "ping": 1 })
        .selection_criteria(SelectionCriteria::ReadPreference(
            unsatisfiable_read_preference,
        ))
        .await
        .expect_err("should fail with server selection timeout error");

    let error_description = format!("{}", error);
    for host in options.hosts.iter() {
        assert!(error_description.contains(format!("{}", host).as_str()));
    }
}

#[tokio::test]
#[function_name::named]
async fn list_databases() {
    let expected_dbs = &[
        format!("{}1", function_name!()),
        format!("{}2", function_name!()),
        format!("{}3", function_name!()),
    ];

    let client = Client::for_test().await;

    for name in expected_dbs {
        client.database(name).drop().await.unwrap();
    }

    let prev_dbs = client.list_databases().await.unwrap();

    for name in expected_dbs {
        assert!(!prev_dbs.iter().any(|doc| doc.name.as_str() == name));

        let db = client.database(name);

        db.collection("foo")
            .insert_one(doc! { "x": 1 })
            .await
            .unwrap();
    }

    let new_dbs = client.list_databases().await.unwrap();
    let new_dbs: Vec<_> = new_dbs
        .into_iter()
        .filter(|db_spec| expected_dbs.contains(&db_spec.name))
        .collect();
    assert_eq!(new_dbs.len(), expected_dbs.len());

    for name in expected_dbs {
        let db_doc = new_dbs
            .iter()
            .find(|db_spec| db_spec.name.as_str() == name)
            .unwrap();
        assert!(db_doc.size_on_disk > 0);
        assert!(!db_doc.empty);
    }
}

#[tokio::test]
#[function_name::named]
async fn list_database_names() {
    let client = Client::for_test().await;

    let expected_dbs = &[
        format!("{}1", function_name!()),
        format!("{}2", function_name!()),
        format!("{}3", function_name!()),
    ];

    for name in expected_dbs {
        client.database(name).drop().await.unwrap();
    }

    let prev_dbs = client.list_database_names().await.unwrap();

    for name in expected_dbs {
        assert!(!prev_dbs.iter().any(|db_name| db_name == name));

        let db = client.database(name);

        db.collection("foo")
            .insert_one(doc! { "x": 1 })
            .await
            .unwrap();
    }

    let new_dbs = client.list_database_names().await.unwrap();

    for name in expected_dbs {
        assert_eq!(new_dbs.iter().filter(|db_name| db_name == &name).count(), 1);
    }
}

#[tokio::test]
#[function_name::named]
async fn list_authorized_databases() {
    if !auth_enabled().await {
        log_uncaptured("skipping list_authorized_databases due to test configuration");
        return;
    }

    let client = Client::for_test().await;

    let dbs = &[
        format!("{}1", function_name!()),
        format!("{}2", function_name!()),
    ];

    for name in dbs {
        client
            .database(name)
            .create_collection("coll")
            .await
            .unwrap();
        client
            .create_user(
                &format!("user_{}", name),
                "pwd",
                &[Bson::from(doc! { "role": "readWrite", "db": name })],
                &[AuthMechanism::ScramSha256],
                None,
            )
            .await
            .unwrap();
    }

    for name in dbs {
        let mut options = get_client_options().await.clone();
        let credential = Credential::builder()
            .username(format!("user_{}", name))
            .password(String::from("pwd"))
            .build();
        options.credential = Some(credential);
        let client = Client::with_options(options).unwrap();

        let result = client
            .list_database_names()
            .authorized_databases(true)
            .await
            .unwrap();

        assert_eq!(result.len(), 1);
        assert_eq!(result.first().unwrap(), name);
    }

    for name in dbs {
        client.database(name).drop().await.unwrap();
    }
}

fn is_auth_error(error: Error) -> bool {
    matches!(*error.kind, ErrorKind::Authentication { .. })
}

/// Performs an operation that requires authentication and verifies that it either succeeded or
/// failed with an authentication error according to the `should_succeed` parameter.
async fn auth_test(client: Client, should_succeed: bool) {
    let result = client.list_database_names().await;
    if should_succeed {
        result.expect("operation should have succeeded");
    } else {
        assert!(is_auth_error(result.unwrap_err()));
    }
}

/// Attempts to authenticate using the given username/password, optionally specifying a mechanism
/// via the `ClientOptions` api.
///
/// Asserts that the authentication's success matches the provided parameter.
async fn auth_test_options(
    user: &str,
    password: &str,
    mechanism: Option<AuthMechanism>,
    success: bool,
) {
    let mut options = get_client_options().await.clone();
    options.max_pool_size = Some(1);
    options.credential = Credential {
        username: Some(user.to_string()),
        password: Some(password.to_string()),
        mechanism,
        ..Default::default()
    }
    .into();

    auth_test(Client::with_options(options).unwrap(), success).await;
}

/// Attempts to authenticate using the given username/password, optionally specifying a mechanism
/// via the URI api.
///
/// Asserts that the authentication's success matches the provided parameter.
async fn auth_test_uri(
    user: &str,
    password: &str,
    mechanism: Option<AuthMechanism>,
    should_succeed: bool,
) {
    // A server API version cannot be set in the connection string.
    if SERVER_API.is_some() {
        log_uncaptured("Skipping URI auth test due to server API version being set");
        return;
    }

    let host = get_client_options()
        .await
        .hosts
        .iter()
        .map(ToString::to_string)
        .collect::<Vec<String>>()
        .join(",");
    let mechanism_str = match mechanism {
        Some(mech) => Cow::Owned(format!("&authMechanism={}", mech.as_str())),
        None => Cow::Borrowed(""),
    };
    let mut uri = format!(
        "mongodb://{}:{}@{}/?maxPoolSize=1{}",
        user,
        password,
        host,
        mechanism_str.as_ref()
    );

    if let Some(ref tls_options) = get_client_options().await.tls_options() {
        if let Some(true) = tls_options.allow_invalid_certificates {
            uri.push_str("&tlsAllowInvalidCertificates=true");
        }

        if let Some(ref ca_file_path) = tls_options.ca_file_path {
            uri.push_str("&tlsCAFile=");
            uri.push_str(
                &percent_encoding::utf8_percent_encode(
                    ca_file_path.to_str().unwrap(),
                    percent_encoding::NON_ALPHANUMERIC,
                )
                .to_string(),
            );
        }

        if let Some(ref cert_key_file_path) = tls_options.cert_key_file_path {
            uri.push_str("&tlsCertificateKeyFile=");
            uri.push_str(
                &percent_encoding::utf8_percent_encode(
                    cert_key_file_path.to_str().unwrap(),
                    percent_encoding::NON_ALPHANUMERIC,
                )
                .to_string(),
            );
        }
    }

    if let Some(true) = get_client_options().await.load_balanced {
        uri.push_str("&loadBalanced=true");
    }

    auth_test(
        Client::with_uri_str(uri.as_str()).await.unwrap(),
        should_succeed,
    )
    .await;
}

/// Tries to authenticate with the given credentials using the given mechanisms, both by explicitly
/// specifying each mechanism and by relying on mechanism negotiation.
///
/// If only one mechanism is supplied, this will also test that using the other SCRAM mechanism will
/// fail.
async fn scram_test(username: &str, password: &str, mechanisms: &[AuthMechanism]) {
    for mechanism in mechanisms {
        auth_test_uri(username, password, Some(mechanism.clone()), true).await;
        auth_test_uri(username, password, None, true).await;
        auth_test_options(username, password, Some(mechanism.clone()), true).await;
        auth_test_options(username, password, None, true).await;
    }

    // If only one scram mechanism is specified, verify the other doesn't work.
    if mechanisms.len() == 1 {
        let other = match mechanisms[0] {
            AuthMechanism::ScramSha1 => AuthMechanism::ScramSha256,
            _ => AuthMechanism::ScramSha1,
        };
        auth_test_uri(username, password, Some(other.clone()), false).await;
        auth_test_options(username, password, Some(other), false).await;
    }
}

#[tokio::test]
async fn scram_sha1() {
    if !auth_enabled().await {
        log_uncaptured("skipping scram_sha1 due to missing authentication");
        return;
    }

    let client = Client::for_test().await;

    client
        .create_user(
            "sha1",
            "sha1",
            &[Bson::from("root")],
            &[AuthMechanism::ScramSha1],
            None,
        )
        .await
        .unwrap();
    scram_test("sha1", "sha1", &[AuthMechanism::ScramSha1]).await;
}

#[tokio::test]
async fn scram_sha256() {
    if !auth_enabled().await {
        log_uncaptured("skipping scram_sha256 due to test configuration");
        return;
    }

    let client = Client::for_test().await;
    client
        .create_user(
            "sha256",
            "sha256",
            &[Bson::from("root")],
            &[AuthMechanism::ScramSha256],
            None,
        )
        .await
        .unwrap();
    scram_test("sha256", "sha256", &[AuthMechanism::ScramSha256]).await;
}

#[tokio::test]
async fn scram_both() {
    if !auth_enabled().await {
        log_uncaptured("skipping scram_both due to test configuration");
        return;
    }

    let client = Client::for_test().await;
    client
        .create_user(
            "both",
            "both",
            &[Bson::from("root")],
            &[AuthMechanism::ScramSha1, AuthMechanism::ScramSha256],
            None,
        )
        .await
        .unwrap();
    scram_test(
        "both",
        "both",
        &[AuthMechanism::ScramSha1, AuthMechanism::ScramSha256],
    )
    .await;
}

#[tokio::test]
async fn scram_missing_user_uri() {
    if !auth_enabled().await {
        log_uncaptured("skipping scram_missing_user_uri due to missing authentication");
        return;
    }
    auth_test_uri("adsfasdf", "ASsdfsadf", None, false).await;
}

#[tokio::test]
async fn scram_missing_user_options() {
    if !auth_enabled().await {
        log_uncaptured("skipping scram_missing_user_options due to missing authentication");
        return;
    }
    auth_test_options("sadfasdf", "fsdadsfasdf", None, false).await;
}

#[tokio::test]
async fn saslprep() {
    if !auth_enabled().await {
        log_uncaptured("skipping saslprep due to test configuration");
        return;
    }

    let client = Client::for_test().await;

    client
        .create_user(
            "IX",
            "IX",
            &[Bson::from("root")],
            &[AuthMechanism::ScramSha256],
            None,
        )
        .await
        .unwrap();
    client
        .create_user(
            "\u{2168}",
            "\u{2163}",
            &[Bson::from("root")],
            &[AuthMechanism::ScramSha256],
            None,
        )
        .await
        .unwrap();

    auth_test_options("IX", "IX", None, true).await;
    auth_test_options("IX", "I\u{00AD}X", None, true).await;
    auth_test_options("\u{2168}", "IV", None, true).await;
    auth_test_options("\u{2168}", "I\u{00AD}V", None, true).await;

    auth_test_uri("IX", "IX", None, true).await;
    auth_test_uri("IX", "I%C2%ADX", None, true).await;
    auth_test_uri("%E2%85%A8", "IV", None, true).await;
    auth_test_uri("%E2%85%A8", "I%C2%ADV", None, true).await;
}

#[tokio::test]
#[function_name::named]
async fn x509_auth_skip_ci() {
    let username = std::env::var("MONGO_X509_USER").expect("MONGO_X509_USER");

    let client = Client::for_test().await;
    let drop_user_result = client
        .database("$external")
        .run_command(doc! { "dropUser": &username })
        .await;

    match drop_user_result.map_err(|e| *e.kind) {
        Err(ErrorKind::Command(CommandError { code: 11, .. })) | Ok(_) => {}
        e @ Err(_) => {
            e.unwrap();
        }
    };

    client
        .create_user(
            &username,
            None,
            &[doc! { "role": "readWrite", "db": function_name!() }.into()],
            &[AuthMechanism::MongoDbX509],
            "$external",
        )
        .await
        .unwrap();

    let mut options = get_client_options().await.clone();
    options.credential = Some(
        Credential::builder()
            .mechanism(AuthMechanism::MongoDbX509)
            .build(),
    );

    let client = Client::for_test().options(options).await;
    client
        .database(function_name!())
        .collection::<Document>(function_name!())
        .find_one(doc! {})
        .await
        .unwrap();
}

/// Test verifies that retrying a commitTransaction operation after a checkOut
/// failure works.
#[tokio::test(flavor = "multi_thread")]
async fn retry_commit_txn_check_out() {
    if !topology_is_replica_set().await {
        log_uncaptured("skipping retry_commit_txn_check_out due to non-replicaset topology");
        return;
    }
    if !transactions_supported().await {
        log_uncaptured("skipping retry_commit_txn_check_out due to lack of transaction support");
        return;
    }
    if !fail_command_appname_initial_handshake_supported().await {
        log_uncaptured(
            "skipping retry_commit_txn_check_out due to insufficient failCommand support",
        );
        return;
    }
    if streaming_monitor_protocol_supported().await {
        log_uncaptured("skipping retry_commit_txn_check_out due to streaming protocol support");
        return;
    }

    let setup_client = Client::for_test().await;

    // ensure namespace exists
    setup_client
        .database("retry_commit_txn_check_out")
        .collection("retry_commit_txn_check_out")
        .insert_one(doc! {})
        .await
        .unwrap();

    let mut options = get_client_options().await.clone();
    let buffer = EventBuffer::new();
    options.cmap_event_handler = Some(buffer.handler());
    options.sdam_event_handler = Some(buffer.handler());
    options.heartbeat_freq = Some(Duration::from_secs(120));
    options.app_name = Some("retry_commit_txn_check_out".to_string());
    let client = Client::with_options(options).unwrap();

    let mut session = client.start_session().await.unwrap();
    session.start_transaction().await.unwrap();
    // transition transaction to "in progress" so that the commit
    // actually executes an operation.
    client
        .database("retry_commit_txn_check_out")
        .collection("retry_commit_txn_check_out")
        .insert_one(doc! {})
        .session(&mut session)
        .await
        .unwrap();

    // Enable a fail point that clears the connection pools so that commitTransaction will create a
    // new connection during checkout.
    let fail_point = FailPoint::fail_command(&["ping"], FailPointMode::Times(1)).error_code(11600);
    let _guard = setup_client.enable_fail_point(fail_point).await.unwrap();

    let mut event_stream = buffer.stream();
    client
        .database("foo")
        .run_command(doc! { "ping": 1 })
        .await
        .unwrap_err();

    // failing with a state change error will request an immediate check
    // wait for the mark unknown and subsequent succeeded heartbeat
    let mut primary = None;
    event_stream
        .next_match(Duration::from_secs(1), |e| {
            if let Event::Sdam(SdamEvent::ServerDescriptionChanged(event)) = e {
                if event.is_marked_unknown_event() {
                    primary = Some(event.address.clone());
                    return true;
                }
            }
            false
        })
        .await
        .expect("should see marked unknown event");

    // If this test were run when using the streaming protocol, this assertion would never succeed.
    // This is because the monitors are waiting for the next heartbeat from the server for
    // heartbeatFrequencyMS (which is 2 minutes) and ignore the immediate check requests from the
    // ping command in the meantime due to already being in the middle of their checks.
    event_stream
        .next_match(Duration::from_secs(1), |e| {
            if let Event::Sdam(SdamEvent::ServerDescriptionChanged(event)) = e {
                if &event.address == primary.as_ref().unwrap()
                    && event.previous_description.server_type() == ServerType::Unknown
                {
                    return true;
                }
            }
            false
        })
        .await
        .expect("should see mark available event");

    let fail_point = FailPoint::fail_command(
        &[LEGACY_HELLO_COMMAND_NAME, "hello"],
        FailPointMode::Times(1),
    )
    .error_code(11600)
    .app_name("retry_commit_txn_check_out");
    let _guard2 = setup_client.enable_fail_point(fail_point).await.unwrap();

    // finally, attempt the commit.
    // this should succeed due to retry
    session.commit_transaction().await.unwrap();

    // ensure the first check out attempt fails
    event_stream
        .next_match(Duration::from_secs(1), |e| {
            matches!(e, Event::Cmap(CmapEvent::ConnectionCheckoutFailed(_)))
        })
        .await
        .expect("should see check out failed event");

    // ensure the second one succeeds
    event_stream
        .next_match(Duration::from_secs(1), |e| {
            matches!(e, Event::Cmap(CmapEvent::ConnectionCheckedOut(_)))
        })
        .await
        .expect("should see checked out event");
}

/// Verifies that `Client::shutdown` succeeds.
#[tokio::test]
async fn manual_shutdown_with_nothing() {
    let client = Client::for_test().await.into_client();
    client.shutdown().await;
}

/// Verifies that `Client::shutdown` succeeds when resources have been dropped.
#[tokio::test]
async fn manual_shutdown_with_resources() {
    if !transactions_supported().await {
        log_uncaptured("Skipping manual_shutdown_with_resources: no transaction support");
        return;
    }

    let client = Client::for_test().monitor_events().await;
    let db = client.database("shutdown_test");
    db.drop().await.unwrap();
    let coll = db.collection::<Document>("test");
    coll.insert_many([doc! {}, doc! {}]).await.unwrap();
    let bucket = db.gridfs_bucket(None);
    // Scope to force drop of resources
    {
        // Exhausted cursors don't need cleanup, so make sure there's more than one batch to fetch
        let _cursor = coll.find(doc! {}).batch_size(1).await.unwrap();
        // Similarly, sessions need an in-progress transaction to have cleanup.
        let mut session = client.start_session().await.unwrap();
        if session.start_transaction().await.is_err() {
            // Transaction start can transiently fail; if so, just bail out of the test.
            log_uncaptured("Skipping manual_shutdown_with_resources: transaction start failed");
            return;
        }
        if coll
            .insert_one(doc! {})
            .session(&mut session)
            .await
            .is_err()
        {
            // Likewise for transaction operations.
            log_uncaptured("Skipping manual_shutdown_with_resources: transaction operation failed");
            return;
        }
        let _stream = bucket.open_upload_stream("test").await.unwrap();
    }
    let is_sharded = topology_is_sharded().await;
    let events = client.events.clone();
    client.into_client().shutdown().await;
    if !is_sharded {
        // killCursors doesn't always execute on sharded clusters due to connection pinning
        assert!(!events
            .get_command_started_events(&["killCursors"])
            .is_empty());
    }
    assert!(!events
        .get_command_started_events(&["abortTransaction"])
        .is_empty());
    assert!(!events.get_command_started_events(&["delete"]).is_empty());
}

/// Verifies that `Client::shutdown_immediate` succeeds.
#[tokio::test]
async fn manual_shutdown_immediate_with_nothing() {
    let client = Client::for_test().await.into_client();
    client.shutdown().immediate(true).await;
}

/// Verifies that `Client::shutdown_immediate` succeeds without waiting for resources.
#[tokio::test]
async fn manual_shutdown_immediate_with_resources() {
    if !transactions_supported().await {
        log_uncaptured("Skipping manual_shutdown_immediate_with_resources: no transaction support");
        return;
    }

    let client = Client::for_test().monitor_events().await;
    let db = client.database("shutdown_test");
    db.drop().await.unwrap();
    let coll = db.collection::<Document>("test");
    coll.insert_many([doc! {}, doc! {}]).await.unwrap();
    let bucket = db.gridfs_bucket(None);

    // Resources are scoped to past the `shutdown_immediate`.

    // Exhausted cursors don't need cleanup, so make sure there's more than one batch to fetch
    let _cursor = coll.find(doc! {}).batch_size(1).await.unwrap();
    // Similarly, sessions need an in-progress transaction to have cleanup.
    let mut session = client.start_session().await.unwrap();
    session.start_transaction().await.unwrap();
    coll.insert_one(doc! {})
        .session(&mut session)
        .await
        .unwrap();
    let _stream = bucket.open_upload_stream("test").await.unwrap();

    let events = client.events.clone();
    client.into_client().shutdown().immediate(true).await;

    assert!(events
        .get_command_started_events(&["killCursors"])
        .is_empty());
    assert!(events
        .get_command_started_events(&["abortTransaction"])
        .is_empty());
    assert!(events.get_command_started_events(&["delete"]).is_empty());
}

#[tokio::test]
async fn find_one_and_delete_serde_consistency() {
    let client = Client::for_test().await;

    let coll = client
        .database("find_one_and_delete_serde_consistency")
        .collection("test");

    #[derive(Debug, Serialize, Deserialize)]
    struct Foo {
        #[serde(with = "serde_hex::SerHexSeq::<serde_hex::StrictPfx>")]
        problematic: Vec<u8>,
    }

    let doc = Foo {
        problematic: vec![0, 1, 2, 3, 4, 5, 6, 7],
    };

    coll.insert_one(&doc).await.unwrap();
    let rec: Foo = coll.find_one(doc! {}).await.unwrap().unwrap();
    assert_eq!(doc.problematic, rec.problematic);
    let rec: Foo = coll.find_one_and_delete(doc! {}).await.unwrap().unwrap();
    assert_eq!(doc.problematic, rec.problematic);

    let nothing = coll.find_one_and_delete(doc! {}).await.unwrap();
    assert!(nothing.is_none());
}

// Verifies that `Client::warm_connection_pool` succeeds.
#[tokio::test]
async fn warm_connection_pool() {
    let client = Client::for_test()
        .options({
            let mut opts = get_client_options().await.clone();
            opts.min_pool_size = Some(10);
            opts
        })
        .await;

    client.warm_connection_pool().await;
    // Validate that a command executes.
    client.list_database_names().await.unwrap();
}

async fn get_end_session_event_count(event_stream: &mut EventStream<'_, Event>) -> usize {
    // Use collect_successful_command_execution to assert that the call to endSessions succeeded.
    event_stream
        .collect_successful_command_execution(Duration::from_millis(500), "endSessions")
        .await
        .len()
}

#[tokio::test]
async fn end_sessions_on_drop() {
    let client1 = Client::for_test().monitor_events().await;
    let client2 = client1.clone();
    let events = client1.events.clone();
    let mut event_stream = events.stream();

    // Run an operation to populate the session pool.
    client1
        .database("db")
        .collection::<Document>("coll")
        .find(doc! {})
        .await
        .unwrap();

    drop(client1);
    assert_eq!(get_end_session_event_count(&mut event_stream).await, 0);

    drop(client2);
    assert_eq!(get_end_session_event_count(&mut event_stream).await, 1);
}

#[tokio::test]
async fn end_sessions_on_shutdown() {
    let client1 = Client::for_test().monitor_events().await;
    let client2 = client1.clone();
    let events = client1.events.clone();
    let mut event_stream = events.stream();

    // Run an operation to populate the session pool.
    client1
        .database("db")
        .collection::<Document>("coll")
        .find(doc! {})
        .await
        .unwrap();

    client1.into_client().shutdown().await;
    assert_eq!(get_end_session_event_count(&mut event_stream).await, 1);

    client2.into_client().shutdown().await;
    assert_eq!(get_end_session_event_count(&mut event_stream).await, 0);
}

#[tokio::test]
async fn ipv6_connect() {
    let ipv6_localhost = Ipv6Addr::LOCALHOST.to_string();

    let client = Client::for_test().await;
    // The hello command returns the hostname as "localhost". However, whatsmyuri returns an
    // IP-literal, which allows us to detect whether we can re-construct the client with an IPv6
    // address.
    let is_ipv6_localhost = client
        .database("admin")
        .run_command(doc! { "whatsmyuri": 1 })
        .await
        .ok()
        .and_then(|response| {
            response
                .get_str("you")
                .ok()
                .map(|you| you.contains(&ipv6_localhost))
        })
        .unwrap_or(false);
    if !is_ipv6_localhost {
        log_uncaptured("skipping ipv6_connect due to non-ipv6-localhost configuration");
        return;
    }

    let mut options = get_client_options().await.clone();
    for address in options.hosts.iter_mut() {
        if let ServerAddress::Tcp { host, .. } = address {
            *host = ipv6_localhost.clone();
        }
    }
    let client = Client::with_options(options).unwrap();

    let result = client
        .database("admin")
        .run_command(doc! { "ping": 1 })
        .await
        .unwrap();
<<<<<<< HEAD
    assert_eq!(result.get_f64("ok"), Ok(1.0));
}

#[tokio::test]
async fn server_address_from_socket_addr() {
    let socket_addr = SocketAddr::new(IpAddr::V4(Ipv4Addr::new(127, 0, 0, 1)), 27017);
    let server_address = ServerAddress::from(socket_addr);

    match server_address {
        ServerAddress::Tcp { host, port } => {
            assert_eq!(host, "127.0.0.1", "Host was not correctly converted");
            assert_eq!(port, Some(27017), "Port was not correctly converted");
        },
        _ => panic!("ServerAddress should have been Tcp variant"),
    }
=======
    assert_eq!(result.get_f64("ok").unwrap(), 1.0);
>>>>>>> 233200f7
}<|MERGE_RESOLUTION|>--- conflicted
+++ resolved
@@ -980,8 +980,7 @@
         .run_command(doc! { "ping": 1 })
         .await
         .unwrap();
-<<<<<<< HEAD
-    assert_eq!(result.get_f64("ok"), Ok(1.0));
+    assert_eq!(result.get_f64("ok").unwrap(), 1.0);
 }
 
 #[tokio::test]
@@ -996,7 +995,4 @@
         },
         _ => panic!("ServerAddress should have been Tcp variant"),
     }
-=======
-    assert_eq!(result.get_f64("ok").unwrap(), 1.0);
->>>>>>> 233200f7
 }