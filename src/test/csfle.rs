use std::{
    collections::{BTreeMap, HashMap},
    path::PathBuf,
    sync::{
        atomic::{AtomicBool, Ordering},
        Arc,
        Mutex,
    },
    time::Duration,
};

use anyhow::Context;
use bson::{
    doc,
    rawdoc,
    spec::{BinarySubtype, ElementType},
    Binary,
    Bson,
    DateTime,
    Document,
    RawBson,
    RawDocumentBuf,
};
use futures_util::TryStreamExt;
use mongocrypt::ctx::{Algorithm, KmsProvider};
use once_cell::sync::Lazy;
use tokio::net::TcpListener;

use crate::{
    action::Action,
    client_encryption::{ClientEncryption, EncryptKey, MasterKey, RangeOptions},
    error::{ErrorKind, WriteError, WriteFailure},
    event::{
        command::{CommandFailedEvent, CommandStartedEvent, CommandSucceededEvent},
        sdam::SdamEvent,
    },
    options::{
        CollectionOptions,
        Credential,
        FindOptions,
        IndexOptions,
        ReadConcern,
        TlsOptions,
        WriteConcern,
    },
    runtime,
    test::{
        util::{
            event_buffer::EventBuffer,
            fail_point::{FailPoint, FailPointMode},
        },
        Event,
    },
    Client,
    Collection,
    IndexModel,
    Namespace,
};

<<<<<<< HEAD
#[allow(deprecated)]
use super::EventClient;
use super::{get_client_options, log_uncaptured, TestClient};
=======
use super::{
    get_client_options,
    log_uncaptured,
    EventClient,
    FailCommandOptions,
    FailPoint,
    FailPointMode,
    TestClient,
};
>>>>>>> 192f9b44

type Result<T> = anyhow::Result<T>;

async fn init_client() -> Result<(EventClient, Collection<Document>)> {
    let client = Client::test_builder().monitor_events().build().await;
    let datakeys = client
        .database("keyvault")
        .collection_with_options::<Document>(
            "datakeys",
            CollectionOptions::builder()
                .read_concern(ReadConcern::majority())
                .write_concern(WriteConcern::majority())
                .build(),
        );
    datakeys.drop().await?;
    client
        .database("db")
        .collection::<Document>("coll")
        .drop()
        .await?;
    Ok((client, datakeys))
}

pub(crate) type KmsProviderList = Vec<(KmsProvider, bson::Document, Option<TlsOptions>)>;

static KMS_PROVIDERS: Lazy<KmsProviderList> = Lazy::new(|| {
    fn env(name: &str) -> String {
        std::env::var(name).unwrap()
    }
    vec![
        (
            KmsProvider::Aws,
            doc! {
                "accessKeyId": env("AWS_ACCESS_KEY_ID"),
                "secretAccessKey": env("AWS_SECRET_ACCESS_KEY"),
            },
            None,
        ),
        (
            KmsProvider::Azure,
            doc! {
                "tenantId": env("AZURE_TENANT_ID"),
                "clientId": env("AZURE_CLIENT_ID"),
                "clientSecret": env("AZURE_CLIENT_SECRET"),
            },
            None,
        ),
        (
            KmsProvider::Gcp,
            doc! {
                "email": env("GCP_EMAIL"),
                "privateKey": env("GCP_PRIVATE_KEY"),
            },
            None,
        ),
        (
            KmsProvider::Local,
            doc! {
                "key": bson::Binary {
                    subtype: bson::spec::BinarySubtype::Generic,
                    bytes: base64::decode(env("CSFLE_LOCAL_KEY")).unwrap(),
                },
            },
            None,
        ),
        (
            KmsProvider::Kmip,
            doc! {
                "endpoint": "localhost:5698",
            },
            {
                let cert_dir = PathBuf::from(env("CSFLE_TLS_CERT_DIR"));
                Some(
                    TlsOptions::builder()
                        .ca_file_path(cert_dir.join("ca.pem"))
                        .cert_key_file_path(cert_dir.join("client.pem"))
                        .build(),
                )
            },
        ),
    ]
});
static LOCAL_KMS: Lazy<KmsProviderList> = Lazy::new(|| {
    KMS_PROVIDERS
        .iter()
        .filter(|(p, ..)| p == &KmsProvider::Local)
        .cloned()
        .collect()
});
pub(crate) static KMS_PROVIDERS_MAP: Lazy<
    HashMap<
        mongocrypt::ctx::KmsProvider,
        (bson::Document, Option<crate::client::options::TlsOptions>),
    >,
> = Lazy::new(|| {
    let mut map = HashMap::new();
    for (prov, conf, tls) in KMS_PROVIDERS.clone() {
        map.insert(prov, (conf, tls));
    }
    map
});
static EXTRA_OPTIONS: Lazy<Document> =
    Lazy::new(|| doc! { "cryptSharedLibPath": std::env::var("CRYPT_SHARED_LIB_PATH").unwrap() });
static KV_NAMESPACE: Lazy<Namespace> =
    Lazy::new(|| Namespace::from_str("keyvault.datakeys").unwrap());
static DISABLE_CRYPT_SHARED: Lazy<bool> =
    Lazy::new(|| std::env::var("DISABLE_CRYPT_SHARED").map_or(false, |s| s == "true"));

fn check_env(name: &str, kmip: bool) -> bool {
    if std::env::var("CSFLE_LOCAL_KEY").is_err() {
        log_uncaptured(format!(
            "skipping csfle test {}: no kms providers configured",
            name
        ));
        return false;
    }
    if kmip {
        #[cfg(not(feature = "openssl-tls"))]
        {
            // rustls is incompatible with the driver-tools kmip server.
            log_uncaptured(format!("skipping {}: KMIP requires openssl", name));
            return false;
        }
    }
    true
}

// Prose test 1. Custom Key Material Test
#[tokio::test]
async fn custom_key_material() -> Result<()> {
    if !check_env("custom_key_material", false) {
        return Ok(());
    }

    let (client, datakeys) = init_client().await?;
    let enc = ClientEncryption::new(
        client.into_client(),
        KV_NAMESPACE.clone(),
        LOCAL_KMS.clone(),
    )?;

    let key = base64::decode(
        "xPTAjBRG5JiPm+d3fj6XLi2q5DMXUS/f1f+SMAlhhwkhDRL0kr8r9GDLIGTAGlvC+HVjSIgdL+RKw\
         ZCvpXSyxTICWSXTUYsWYPyu3IoHbuBZdmw2faM3WhcRIgbMReU5",
    )
    .unwrap();
    let id = enc
        .create_data_key(MasterKey::Local)
        .key_material(key)
        .await?;
    let mut key_doc = datakeys
        .find_one(doc! { "_id": id.clone() })
        .await?
        .unwrap();
    datakeys.delete_one(doc! { "_id": id}).await?;
    let new_key_id = bson::Binary::from_uuid(bson::Uuid::from_bytes([0; 16]));
    key_doc.insert("_id", new_key_id.clone());
    datakeys.insert_one(key_doc).await?;

    let encrypted = enc
        .encrypt(
            "test",
            EncryptKey::Id(new_key_id),
            Algorithm::AeadAes256CbcHmacSha512Deterministic,
        )
        .await?;
    let expected = base64::decode(
        "AQAAAAAAAAAAAAAAAAAAAAACz0ZOLuuhEYi807ZXTdhbqhLaS2/t9wLifJnnNYwiw79d75QYIZ6M/\
         aYC1h9nCzCjZ7pGUpAuNnkUhnIXM3PjrA==",
    )
    .unwrap();
    assert_eq!(encrypted.bytes, expected);

    Ok(())
}

// Prose test 2. Data Key and Double Encryption
#[tokio::test]
async fn data_key_double_encryption() -> Result<()> {
    if !check_env("data_key_double_encryption", true) {
        return Ok(());
    }

    // Setup: drop stale data.
    let (client, _) = init_client().await?;

    // Setup: client with auto encryption.
    let schema_map = [(
        "db.coll",
        doc! {
            "bsonType": "object",
            "properties": {
                "encrypted_placeholder": {
                    "encrypt": {
                        "keyId": "/placeholder",
                        "bsonType": "string",
                        "algorithm": "AEAD_AES_256_CBC_HMAC_SHA_512-Random"
                    }
                }
            }
        },
    )];
    let client_encrypted = Client::encrypted_builder(
        get_client_options().await.clone(),
        KV_NAMESPACE.clone(),
        KMS_PROVIDERS.clone(),
    )?
    .schema_map(schema_map)
    .extra_options(EXTRA_OPTIONS.clone())
    .disable_crypt_shared(*DISABLE_CRYPT_SHARED)
    .build()
    .await?;

    // Setup: manual encryption.
    let client_encryption = ClientEncryption::new(
        client.clone().into_client(),
        KV_NAMESPACE.clone(),
        KMS_PROVIDERS.clone(),
    )?;

    // Testing each provider:
    #[allow(deprecated)]
    let mut events = client.events.subscribe();
    let provider_keys = [
        (
            KmsProvider::Aws,
            MasterKey::Aws {
                region: "us-east-1".to_string(),
                key: "arn:aws:kms:us-east-1:579766882180:key/89fcc2c4-08b0-4bd9-9f25-e30687b580d0"
                    .to_string(),
                endpoint: None,
            },
        ),
        (
            KmsProvider::Azure,
            MasterKey::Azure {
                key_vault_endpoint: "key-vault-csfle.vault.azure.net".to_string(),
                key_name: "key-name-csfle".to_string(),
                key_version: None,
            },
        ),
        (
            KmsProvider::Gcp,
            MasterKey::Gcp {
                project_id: "devprod-drivers".to_string(),
                location: "global".to_string(),
                key_ring: "key-ring-csfle".to_string(),
                key_name: "key-name-csfle".to_string(),
                key_version: None,
                endpoint: None,
            },
        ),
        (KmsProvider::Local, MasterKey::Local),
        (
            KmsProvider::Kmip,
            MasterKey::Kmip {
                key_id: None,
                endpoint: None,
            },
        ),
    ];
    for (provider, master_key) in provider_keys {
        // Create a data key
        let datakey_id = client_encryption
            .create_data_key(master_key)
            .key_alt_names([format!("{}_altname", provider.name())])
            .await?;
        assert_eq!(datakey_id.subtype, BinarySubtype::Uuid);
        let docs: Vec<_> = client
            .database("keyvault")
            .collection::<Document>("datakeys")
            .find(doc! { "_id": datakey_id.clone() })
            .await?
            .try_collect()
            .await?;
        assert_eq!(docs.len(), 1);
        assert_eq!(
            docs[0].get_document("masterKey")?.get_str("provider")?,
            provider.name()
        );
        let found = events
            .wait_for_event(
                Duration::from_millis(500),
                ok_pred(|ev| {
                    let ev = match ev.as_command_started_event() {
                        Some(e) => e,
                        None => return Ok(false),
                    };
                    if ev.command_name != "insert" {
                        return Ok(false);
                    }
                    let cmd = &ev.command;
                    if cmd.get_document("writeConcern")?.get_str("w")? != "majority" {
                        return Ok(false);
                    }
                    Ok(cmd.get_array("documents")?.iter().any(|doc| {
                        matches!(
                            doc.as_document().and_then(|d| d.get("_id")),
                            Some(Bson::Binary(id)) if id == &datakey_id
                        )
                    }))
                }),
            )
            .await;
        assert!(found.is_some(), "no valid event found");

        // Manually encrypt a value and automatically decrypt it.
        let encrypted = client_encryption
            .encrypt(
                format!("hello {}", provider.name()),
                EncryptKey::Id(datakey_id),
                Algorithm::AeadAes256CbcHmacSha512Deterministic,
            )
            .await?;
        assert_eq!(encrypted.subtype, BinarySubtype::Encrypted);
        let coll = client_encrypted
            .database("db")
            .collection::<Document>("coll");
        coll.insert_one(doc! { "_id": provider.name(), "value": encrypted.clone() })
            .await?;
        let found = coll.find_one(doc! { "_id": provider.name() }).await?;
        assert_eq!(
            found.as_ref().and_then(|doc| doc.get("value")),
            Some(&Bson::String(format!("hello {}", provider.name()))),
        );

        // Manually encrypt a value via key alt name.
        let other_encrypted = client_encryption
            .encrypt(
                format!("hello {}", provider.name()),
                EncryptKey::AltName(format!("{}_altname", provider.name())),
                Algorithm::AeadAes256CbcHmacSha512Deterministic,
            )
            .await?;
        assert_eq!(other_encrypted.subtype, BinarySubtype::Encrypted);
        assert_eq!(other_encrypted.bytes, encrypted.bytes);

        // Attempt to auto-encrypt an already encrypted field.
        let result = coll
            .insert_one(doc! { "encrypted_placeholder": encrypted })
            .await;
        let err = result.unwrap_err();
        assert!(
            matches!(*err.kind, ErrorKind::Encryption(..)) || err.is_command_error(),
            "unexpected error: {}",
            err
        );
    }

    Ok(())
}

fn ok_pred(mut f: impl FnMut(&Event) -> Result<bool>) -> impl FnMut(&Event) -> bool {
    move |ev| f(ev).unwrap_or(false)
}

// TODO RUST-1225: replace this with built-in BSON support.
fn base64_uuid(bytes: impl AsRef<str>) -> Result<bson::Binary> {
    Ok(bson::Binary {
        subtype: BinarySubtype::Uuid,
        bytes: base64::decode(bytes.as_ref())?,
    })
}

// Prose test 3. External Key Vault Test
#[tokio::test]
async fn external_key_vault() -> Result<()> {
    if !check_env("external_key_vault", true) {
        return Ok(());
    }

    for with_external_key_vault in [false, true] {
        // Setup: initialize db.
        let (client, datakeys) = init_client().await?;
        datakeys
            .insert_one(load_testdata("external/external-key.json")?)
            .await?;

        // Setup: test options.
        let kv_client = if with_external_key_vault {
            let mut opts = get_client_options().await.clone();
            opts.credential = Some(
                Credential::builder()
                    .username("fake-user".to_string())
                    .password("fake-pwd".to_string())
                    .build(),
            );
            Some(Client::with_options(opts)?)
        } else {
            None
        };

        // Setup: encrypted client.
        let client_encrypted = Client::encrypted_builder(
            get_client_options().await.clone(),
            KV_NAMESPACE.clone(),
            LOCAL_KMS.clone(),
        )?
        .key_vault_client(kv_client.clone())
        .schema_map([("db.coll", load_testdata("external/external-schema.json")?)])
        .extra_options(EXTRA_OPTIONS.clone())
        .disable_crypt_shared(*DISABLE_CRYPT_SHARED)
        .build()
        .await?;
        // Setup: manual encryption.
        let client_encryption = ClientEncryption::new(
            kv_client.unwrap_or_else(|| client.into_client()),
            KV_NAMESPACE.clone(),
            LOCAL_KMS.clone(),
        )?;

        // Test: encrypted client.
        let result = client_encrypted
            .database("db")
            .collection::<Document>("coll")
            .insert_one(doc! { "encrypted": "test" })
            .await;
        if with_external_key_vault {
            let err = result.unwrap_err();
            assert!(err.is_auth_error(), "unexpected error: {}", err);
        } else {
            assert!(
                result.is_ok(),
                "unexpected error: {}",
                result.err().unwrap()
            );
        }
        // Test: manual encryption.
        let result = client_encryption
            .encrypt(
                "test",
                EncryptKey::Id(base64_uuid("LOCALAAAAAAAAAAAAAAAAA==")?),
                Algorithm::AeadAes256CbcHmacSha512Deterministic,
            )
            .await;
        if with_external_key_vault {
            let err = result.unwrap_err();
            assert!(err.is_auth_error(), "unexpected error: {}", err);
        } else {
            assert!(
                result.is_ok(),
                "unexpected error: {}",
                result.err().unwrap()
            );
        }
    }

    Ok(())
}

fn load_testdata_raw(name: &str) -> Result<String> {
    let path: PathBuf = [
        env!("CARGO_MANIFEST_DIR"),
        "src/test/spec/json/testdata/client-side-encryption",
        name,
    ]
    .iter()
    .collect();
    std::fs::read_to_string(path.clone()).context(path.to_string_lossy().into_owned())
}

fn load_testdata(name: &str) -> Result<Document> {
    Ok(serde_json::from_str(&load_testdata_raw(name)?)?)
}

// Prose test 4. BSON Size Limits and Batch Splitting
#[tokio::test]
async fn bson_size_limits() -> Result<()> {
    if !check_env("bson_size_limits", false) {
        return Ok(());
    }

    // Setup: db initialization.
    let (client, datakeys) = init_client().await?;
    client
        .database("db")
        .create_collection("coll")
        .validator(doc! { "$jsonSchema": load_testdata("limits/limits-schema.json")? })
        .await?;
    datakeys
        .insert_one(load_testdata("limits/limits-key.json")?)
        .await?;

    // Setup: encrypted client.
    let mut opts = get_client_options().await.clone();
    let buffer = EventBuffer::<Event>::new();
    #[allow(deprecated)]
    let mut events = buffer.subscribe();
    opts.command_event_handler = Some(buffer.handler());
    let client_encrypted =
        Client::encrypted_builder(opts, KV_NAMESPACE.clone(), LOCAL_KMS.clone())?
            .extra_options(EXTRA_OPTIONS.clone())
            .disable_crypt_shared(*DISABLE_CRYPT_SHARED)
            .build()
            .await?;
    let coll = client_encrypted
        .database("db")
        .collection::<Document>("coll");

    // Tests
    // Test operation 1
    coll.insert_one(doc! {
        "_id": "over_2mib_under_16mib",
        "unencrypted": "a".repeat(2097152),
    })
    .await?;

    // Test operation 2
    let mut doc: Document = load_testdata("limits/limits-doc.json")?;
    doc.insert("_id", "encryption_exceeds_2mib");
    doc.insert("unencrypted", "a".repeat(2_097_152 - 2_000));
    coll.insert_one(doc).await?;

    // Test operation 3
    let value = "a".repeat(2_097_152);
    events.clear_events(Duration::from_millis(500)).await;
    coll.insert_many(vec![
        doc! {
            "_id": "over_2mib_1",
            "unencrypted": value.clone(),
        },
        doc! {
            "_id": "over_2mib_2",
            "unencrypted": value,
        },
    ])
    .await?;
    let inserts = events
        .collect_events(Duration::from_millis(500), |ev| {
            let ev = match ev.as_command_started_event() {
                Some(e) => e,
                None => return false,
            };
            ev.command_name == "insert"
        })
        .await;
    assert_eq!(2, inserts.len());

    // Test operation 4
    let mut doc = load_testdata("limits/limits-doc.json")?;
    doc.insert("_id", "encryption_exceeds_2mib_1");
    doc.insert("unencrypted", "a".repeat(2_097_152 - 2_000));
    let mut doc2 = doc.clone();
    doc2.insert("_id", "encryption_exceeds_2mib_2");
    events.clear_events(Duration::from_millis(500)).await;
    coll.insert_many(vec![doc, doc2]).await?;
    let inserts = events
        .collect_events(Duration::from_millis(500), |ev| {
            let ev = match ev.as_command_started_event() {
                Some(e) => e,
                None => return false,
            };
            ev.command_name == "insert"
        })
        .await;
    assert_eq!(2, inserts.len());

    // Test operation 5
    let doc = doc! {
        "_id": "under_16mib",
        "unencrypted": "a".repeat(16_777_216 - 2_000),
    };
    coll.insert_one(doc).await?;

    // Test operation 6
    let mut doc: Document = load_testdata("limits/limits-doc.json")?;
    doc.insert("_id", "encryption_exceeds_16mib");
    doc.insert("unencrypted", "a".repeat(16_777_216 - 2_000));
    let result = coll.insert_one(doc).await;
    let err = result.unwrap_err();
    assert!(
        matches!(*err.kind, ErrorKind::Write(_)),
        "unexpected error: {}",
        err
    );

    Ok(())
}

// Prose test 5. Views Are Prohibited
#[tokio::test]
async fn views_prohibited() -> Result<()> {
    if !check_env("views_prohibited", false) {
        return Ok(());
    }

    // Setup: db initialization.
    let (client, _) = init_client().await?;
    client
        .database("db")
        .collection::<Document>("view")
        .drop()
        .await?;
    client
        .database("db")
        .create_collection("view")
        .view_on("coll".to_string())
        .await?;

    // Setup: encrypted client.
    let client_encrypted = Client::encrypted_builder(
        get_client_options().await.clone(),
        KV_NAMESPACE.clone(),
        LOCAL_KMS.clone(),
    )?
    .extra_options(EXTRA_OPTIONS.clone())
    .disable_crypt_shared(*DISABLE_CRYPT_SHARED)
    .build()
    .await?;

    // Test: auto encryption fails on a view
    let result = client_encrypted
        .database("db")
        .collection::<Document>("view")
        .insert_one(doc! {})
        .await;
    let err = result.unwrap_err();
    assert!(
        err.to_string().contains("cannot auto encrypt a view"),
        "unexpected error: {}",
        err
    );

    Ok(())
}

macro_rules! failure {
    ($($arg:tt)*) => {{
        crate::error::Error::internal(format!($($arg)*)).into()
    }}
}

// TODO RUST-36: use the full corpus with decimal128.
fn load_corpus_nodecimal128(name: &str) -> Result<Document> {
    let json: serde_json::Value = serde_json::from_str(&load_testdata_raw(name)?)?;
    let mut new_obj = serde_json::Map::new();
    let decimal = serde_json::Value::String("decimal".to_string());
    for (name, value) in json.as_object().expect("expected object") {
        if value["type"] == decimal {
            continue;
        }
        new_obj.insert(name.clone(), value.clone());
    }
    let bson: bson::Bson = serde_json::Value::Object(new_obj).try_into()?;
    match bson {
        bson::Bson::Document(d) => Ok(d),
        _ => Err(failure!("expected document, got {:?}", bson)),
    }
}

// Prose test 6. Corpus Test (collection schema)
#[tokio::test]
async fn corpus_coll_schema() -> Result<()> {
    if !check_env("corpus_coll_schema", true) {
        return Ok(());
    }
    run_corpus_test(false).await?;
    Ok(())
}

// Prose test 6. Corpus Test (local schema)
#[tokio::test]
async fn corpus_local_schema() -> Result<()> {
    if !check_env("corpus_local_schema", true) {
        return Ok(());
    }
    run_corpus_test(true).await?;
    Ok(())
}

async fn run_corpus_test(local_schema: bool) -> Result<()> {
    // Setup: db initialization.
    let (client, datakeys) = init_client().await?;
    let schema = load_testdata("corpus/corpus-schema.json")?;
    let validator = if local_schema {
        None
    } else {
        Some(doc! { "$jsonSchema": schema.clone() })
    };
    client
        .database("db")
        .create_collection("coll")
        .optional(validator, |b, v| b.validator(v))
        .await?;
    for f in [
        "corpus/corpus-key-local.json",
        "corpus/corpus-key-aws.json",
        "corpus/corpus-key-azure.json",
        "corpus/corpus-key-gcp.json",
        "corpus/corpus-key-kmip.json",
    ] {
        datakeys.insert_one(load_testdata(f)?).await?;
    }

    // Setup: encrypted client and manual encryption.
    let client_encrypted = {
        let mut enc_builder = Client::encrypted_builder(
            get_client_options().await.clone(),
            KV_NAMESPACE.clone(),
            KMS_PROVIDERS.clone(),
        )?
        .extra_options(EXTRA_OPTIONS.clone())
        .disable_crypt_shared(*DISABLE_CRYPT_SHARED);
        if local_schema {
            enc_builder = enc_builder.schema_map([("db.coll", schema)]);
        }
        enc_builder.build().await?
    };
    let client_encryption = ClientEncryption::new(
        client.clone().into_client(),
        KV_NAMESPACE.clone(),
        KMS_PROVIDERS.clone(),
    )?;

    // Test: build corpus.
    let corpus = load_corpus_nodecimal128("corpus/corpus.json")?;
    let mut corpus_copied = doc! {};
    for (name, field) in &corpus {
        // Copy simple fields
        if [
            "_id",
            "altname_aws",
            "altname_local",
            "altname_azure",
            "altname_gcp",
            "altname_kmip",
        ]
        .contains(&name.as_str())
        {
            corpus_copied.insert(name, field);
            continue;
        }
        // Encrypt `value` field in subdocuments.
        let subdoc = match field.as_document() {
            Some(d) => d,
            None => {
                return Err(failure!(
                    "unexpected field type for {:?}: {:?}",
                    name,
                    field.element_type()
                ))
            }
        };
        let method = subdoc.get_str("method")?;
        if method == "auto" {
            corpus_copied.insert(name, subdoc);
            continue;
        }
        if method != "explicit" {
            return Err(failure!("Invalid method {:?}", method));
        }
        let algo = match subdoc.get_str("algo")? {
            "rand" => Algorithm::AeadAes256CbcHmacSha512Random,
            "det" => Algorithm::AeadAes256CbcHmacSha512Deterministic,
            s => return Err(failure!("Invalid algorithm {:?}", s)),
        };
        let kms = KmsProvider::from_name(subdoc.get_str("kms")?);
        let key = match subdoc.get_str("identifier")? {
            "id" => EncryptKey::Id(base64_uuid(match kms {
                KmsProvider::Local => "LOCALAAAAAAAAAAAAAAAAA==",
                KmsProvider::Aws => "AWSAAAAAAAAAAAAAAAAAAA==",
                KmsProvider::Azure => "AZUREAAAAAAAAAAAAAAAAA==",
                KmsProvider::Gcp => "GCPAAAAAAAAAAAAAAAAAAA==",
                KmsProvider::Kmip => "KMIPAAAAAAAAAAAAAAAAAA==",
                _ => return Err(failure!("Invalid kms provider {:?}", kms)),
            })?),
            "altname" => EncryptKey::AltName(kms.name().to_string()),
            s => return Err(failure!("Invalid identifier {:?}", s)),
        };
        let value: RawBson = subdoc
            .get("value")
            .expect("no value to encrypt")
            .clone()
            .try_into()?;
        let result = client_encryption.encrypt(value, key, algo).await;
        let mut subdoc_copied = subdoc.clone();
        if subdoc.get_bool("allowed")? {
            subdoc_copied.insert("value", result?);
        } else {
            result.expect_err("expected encryption to be disallowed");
        }
        corpus_copied.insert(name, subdoc_copied);
    }

    // Test: insert into and find from collection, with automatic encryption.
    let coll = client_encrypted
        .database("db")
        .collection::<Document>("coll");
    let id = coll.insert_one(corpus_copied).await?.inserted_id;
    let corpus_decrypted = coll
        .find_one(doc! { "_id": id.clone() })
        .await?
        .expect("document lookup failed");
    assert_eq!(corpus, corpus_decrypted);

    // Test: validate encrypted form.
    let corpus_encrypted_expected = load_corpus_nodecimal128("corpus/corpus-encrypted.json")?;
    let corpus_encrypted_actual = client
        .database("db")
        .collection::<Document>("coll")
        .find_one(doc! { "_id": id })
        .await?
        .expect("encrypted document lookup failed");
    for (name, field) in &corpus_encrypted_expected {
        let subdoc = match field.as_document() {
            Some(d) => d,
            None => continue,
        };
        let value = subdoc.get("value").expect("no expected value");
        let actual_value = corpus_encrypted_actual
            .get_document(name)?
            .get("value")
            .expect("no actual value");
        let algo = subdoc.get_str("algo")?;
        if algo == "det" {
            assert_eq!(value, actual_value);
        }
        let allowed = subdoc.get_bool("allowed")?;
        if algo == "rand" && allowed {
            assert_ne!(value, actual_value);
        }
        if allowed {
            let bin = match value {
                bson::Bson::Binary(b) => b,
                _ => {
                    return Err(failure!(
                        "expected value {:?} should be Binary, got {:?}",
                        name,
                        value
                    ))
                }
            };
            let actual_bin = match actual_value {
                bson::Bson::Binary(b) => b,
                _ => {
                    return Err(failure!(
                        "actual value {:?} should be Binary, got {:?}",
                        name,
                        actual_value
                    ))
                }
            };
            let dec = client_encryption.decrypt(bin.as_raw_binary()).await?;
            let actual_dec = client_encryption
                .decrypt(actual_bin.as_raw_binary())
                .await?;
            assert_eq!(dec, actual_dec);
        } else {
            assert_eq!(Some(value), corpus.get_document(name)?.get("value"));
        }
    }

    Ok(())
}

async fn custom_endpoint_setup(valid: bool) -> Result<ClientEncryption> {
    let update_provider =
        |(provider, mut conf, tls): (KmsProvider, Document, Option<TlsOptions>)| {
            match provider {
                KmsProvider::Azure => {
                    conf.insert(
                        "identityPlatformEndpoint",
                        if valid {
                            "login.microsoftonline.com:443"
                        } else {
                            "doesnotexist.invalid:443"
                        },
                    );
                }
                KmsProvider::Gcp => {
                    conf.insert(
                        "endpoint",
                        if valid {
                            "oauth2.googleapis.com:443"
                        } else {
                            "doesnotexist.invalid:443"
                        },
                    );
                }
                KmsProvider::Kmip => {
                    conf.insert(
                        "endpoint",
                        if valid {
                            "localhost:5698"
                        } else {
                            "doesnotexist.local:5698"
                        },
                    );
                }
                _ => (),
            }
            (provider, conf, tls)
        };
    let kms_providers: KmsProviderList = KMS_PROVIDERS
        .clone()
        .into_iter()
        .map(update_provider)
        .collect();
    Ok(ClientEncryption::new(
        TestClient::new().await.into_client(),
        KV_NAMESPACE.clone(),
        kms_providers,
    )?)
}

async fn validate_roundtrip(
    client_encryption: &ClientEncryption,
    key_id: bson::Binary,
) -> Result<()> {
    let value = RawBson::String("test".to_string());
    let encrypted = client_encryption
        .encrypt(
            value.clone(),
            EncryptKey::Id(key_id),
            Algorithm::AeadAes256CbcHmacSha512Deterministic,
        )
        .await?;
    let decrypted = client_encryption.decrypt(encrypted.as_raw_binary()).await?;
    assert_eq!(value, decrypted);
    Ok(())
}

async fn custom_endpoint_aws_ok(endpoint: Option<String>) -> Result<()> {
    let client_encryption = custom_endpoint_setup(true).await?;

    let key_id = client_encryption
        .create_data_key(MasterKey::Aws {
            region: "us-east-1".to_string(),
            key: "arn:aws:kms:us-east-1:579766882180:key/89fcc2c4-08b0-4bd9-9f25-e30687b580d0"
                .to_string(),
            endpoint,
        })
        .await?;
    validate_roundtrip(&client_encryption, key_id).await?;

    Ok(())
}

// Prose test 7. Custom Endpoint Test (case 1. aws, no endpoint)
#[tokio::test]
async fn custom_endpoint_aws_no_endpoint() -> Result<()> {
    if !check_env("custom_endpoint_aws_no_endpoint", false) {
        return Ok(());
    }

    custom_endpoint_aws_ok(None).await
}

// Prose test 7. Custom Endpoint Test (case 2. aws, endpoint without port)
#[tokio::test]
async fn custom_endpoint_aws_no_port() -> Result<()> {
    if !check_env("custom_endpoint_aws_no_port", false) {
        return Ok(());
    }

    custom_endpoint_aws_ok(Some("kms.us-east-1.amazonaws.com".to_string())).await
}

// Prose test 7. Custom Endpoint Test (case 3. aws, endpoint with port)
#[tokio::test]
async fn custom_endpoint_aws_with_port() -> Result<()> {
    if !check_env("custom_endpoint_aws_with_port", false) {
        return Ok(());
    }

    custom_endpoint_aws_ok(Some("kms.us-east-1.amazonaws.com:443".to_string())).await
}

// Prose test 7. Custom Endpoint Test (case 4. aws, endpoint with invalid port)
#[tokio::test]
async fn custom_endpoint_aws_invalid_port() -> Result<()> {
    if !check_env("custom_endpoint_aws_invalid_port", false) {
        return Ok(());
    }

    let client_encryption = custom_endpoint_setup(true).await?;

    let result = client_encryption
        .create_data_key(MasterKey::Aws {
            region: "us-east-1".to_string(),
            key: "arn:aws:kms:us-east-1:579766882180:key/89fcc2c4-08b0-4bd9-9f25-e30687b580d0"
                .to_string(),
            endpoint: Some("kms.us-east-1.amazonaws.com:12345".to_string()),
        })
        .await;
    assert!(result.unwrap_err().is_network_error());

    Ok(())
}

// Prose test 7. Custom Endpoint Test (case 5. aws, invalid region)
#[tokio::test]
async fn custom_endpoint_aws_invalid_region() -> Result<()> {
    if !check_env("custom_endpoint_aws_invalid_region", false) {
        return Ok(());
    }

    let client_encryption = custom_endpoint_setup(true).await?;

    let result = client_encryption
        .create_data_key(MasterKey::Aws {
            region: "us-east-1".to_string(),
            key: "arn:aws:kms:us-east-1:579766882180:key/89fcc2c4-08b0-4bd9-9f25-e30687b580d0"
                .to_string(),
            endpoint: Some("kms.us-east-2.amazonaws.com".to_string()),
        })
        .await;
    assert!(result.unwrap_err().is_csfle_error());

    Ok(())
}

// Prose test 7. Custom Endpoint Test (case 6. aws, invalid domain)
#[tokio::test]
async fn custom_endpoint_aws_invalid_domain() -> Result<()> {
    if !check_env("custom_endpoint_aws_invalid_domain", false) {
        return Ok(());
    }

    let client_encryption = custom_endpoint_setup(true).await?;

    let result = client_encryption
        .create_data_key(MasterKey::Aws {
            region: "us-east-1".to_string(),
            key: "arn:aws:kms:us-east-1:579766882180:key/89fcc2c4-08b0-4bd9-9f25-e30687b580d0"
                .to_string(),
            endpoint: Some("doesnotexist.invalid".to_string()),
        })
        .await;
    assert!(result.unwrap_err().is_network_error());

    Ok(())
}

// Prose test 7. Custom Endpoint Test (case 7. azure)
#[tokio::test]
async fn custom_endpoint_azure() -> Result<()> {
    if !check_env("custom_endpoint_azure", false) {
        return Ok(());
    }

    let master_key = MasterKey::Azure {
        key_vault_endpoint: "key-vault-csfle.vault.azure.net".to_string(),
        key_name: "key-name-csfle".to_string(),
        key_version: None,
    };

    let client_encryption = custom_endpoint_setup(true).await?;
    let key_id = client_encryption
        .create_data_key(master_key.clone())
        .await?;
    validate_roundtrip(&client_encryption, key_id).await?;

    let client_encryption_invalid = custom_endpoint_setup(false).await?;
    let result = client_encryption_invalid.create_data_key(master_key).await;
    assert!(result.unwrap_err().is_network_error());

    Ok(())
}

// Prose test 7. Custom Endpoint Test (case 8. gcp)
#[tokio::test]
async fn custom_endpoint_gcp_valid() -> Result<()> {
    if !check_env("custom_endpoint_gcp_valid", false) {
        return Ok(());
    }

    let master_key = MasterKey::Gcp {
        project_id: "devprod-drivers".to_string(),
        location: "global".to_string(),
        key_ring: "key-ring-csfle".to_string(),
        key_name: "key-name-csfle".to_string(),
        key_version: None,
        endpoint: Some("cloudkms.googleapis.com:443".to_string()),
    };

    let client_encryption = custom_endpoint_setup(true).await?;
    let key_id = client_encryption
        .create_data_key(master_key.clone())
        .await?;
    validate_roundtrip(&client_encryption, key_id).await?;

    let client_encryption_invalid = custom_endpoint_setup(false).await?;
    let result = client_encryption_invalid.create_data_key(master_key).await;
    assert!(result.unwrap_err().is_network_error());

    Ok(())
}

// Prose test 7. Custom Endpoint Test (case 9. gcp, invalid endpoint)
#[tokio::test]
async fn custom_endpoint_gcp_invalid() -> Result<()> {
    if !check_env("custom_endpoint_gcp_invalid", false) {
        return Ok(());
    }

    let master_key = MasterKey::Gcp {
        project_id: "devprod-drivers".to_string(),
        location: "global".to_string(),
        key_ring: "key-ring-csfle".to_string(),
        key_name: "key-name-csfle".to_string(),
        key_version: None,
        endpoint: Some("doesnotexist.invalid:443".to_string()),
    };

    let client_encryption = custom_endpoint_setup(true).await?;
    let result = client_encryption.create_data_key(master_key).await;
    let err = result.unwrap_err();
    assert!(err.is_csfle_error());
    assert!(
        err.to_string().contains("Invalid KMS response"),
        "unexpected error: {}",
        err
    );

    Ok(())
}

// Prose test 7. Custom Endpoint Test (case 10. kmip, no endpoint)
#[tokio::test]
async fn custom_endpoint_kmip_no_endpoint() -> Result<()> {
    if !check_env("custom_endpoint_kmip_no_endpoint", true) {
        return Ok(());
    }

    let master_key = MasterKey::Kmip {
        key_id: Some("1".to_string()),
        endpoint: None,
    };

    let client_encryption = custom_endpoint_setup(true).await?;
    let key_id = client_encryption
        .create_data_key(master_key.clone())
        .await?;
    validate_roundtrip(&client_encryption, key_id).await?;

    let client_encryption_invalid = custom_endpoint_setup(false).await?;
    let result = client_encryption_invalid.create_data_key(master_key).await;
    assert!(result.unwrap_err().is_network_error());

    Ok(())
}

// Prose test 7. Custom Endpoint Test (case 11. kmip, valid endpoint)
#[tokio::test]
async fn custom_endpoint_kmip_valid_endpoint() -> Result<()> {
    if !check_env("custom_endpoint_kmip_valid_endpoint", true) {
        return Ok(());
    }

    let master_key = MasterKey::Kmip {
        key_id: Some("1".to_string()),
        endpoint: Some("localhost:5698".to_string()),
    };

    let client_encryption = custom_endpoint_setup(true).await?;
    let key_id = client_encryption.create_data_key(master_key).await?;
    validate_roundtrip(&client_encryption, key_id).await
}

// Prose test 7. Custom Endpoint Test (case 12. kmip, invalid endpoint)
#[tokio::test]
async fn custom_endpoint_kmip_invalid_endpoint() -> Result<()> {
    if !check_env("custom_endpoint_kmip_invalid_endpoint", true) {
        return Ok(());
    }

    let master_key = MasterKey::Kmip {
        key_id: Some("1".to_string()),
        endpoint: Some("doesnotexist.local:5698".to_string()),
    };

    let client_encryption = custom_endpoint_setup(true).await?;
    let result = client_encryption.create_data_key(master_key).await;
    assert!(result.unwrap_err().is_network_error());

    Ok(())
}

// Prose test 8. Bypass Spawning mongocryptd (Via loading shared library)
#[tokio::test]
async fn bypass_mongocryptd_via_shared_library() -> Result<()> {
    if !check_env("bypass_mongocryptd_via_shared_library", false) {
        return Ok(());
    }

    if *DISABLE_CRYPT_SHARED {
        log_uncaptured(
            "Skipping bypass mongocryptd via shared library test: crypt_shared is disabled.",
        );
        return Ok(());
    }

    // Setup: encrypted client.
    let client_encrypted = Client::encrypted_builder(
        get_client_options().await.clone(),
        KV_NAMESPACE.clone(),
        LOCAL_KMS.clone(),
    )?
    .schema_map([("db.coll", load_testdata("external/external-schema.json")?)])
    .extra_options(doc! {
        "mongocryptdURI": "mongodb://localhost:27021/db?serverSelectionTimeoutMS=1000",
        "mongocryptdSpawnArgs": ["--pidfilepath=bypass-spawning-mongocryptd.pid", "--port=27021"],
        "cryptSharedLibPath": EXTRA_OPTIONS.get("cryptSharedLibPath").unwrap(),
        "cryptSharedRequired": true,
    })
    .build()
    .await?;

    // Test: insert succeeds.
    client_encrypted
        .database("db")
        .collection::<Document>("coll")
        .insert_one(doc! { "unencrypted": "test" })
        .await?;
    // Test: mongocryptd not spawned.
    assert!(!client_encrypted.mongocryptd_spawned().await);
    // Test: attempting to connect fails.
    let client =
        Client::with_uri_str("mongodb://localhost:27021/?serverSelectionTimeoutMS=1000").await?;
    let result = client.list_database_names().await;
    assert!(result.unwrap_err().is_server_selection_error());

    Ok(())
}

// Prose test 8. Bypass Spawning mongocryptd (Via mongocryptdBypassSpawn)
#[tokio::test]
async fn bypass_mongocryptd_via_bypass_spawn() -> Result<()> {
    if !check_env("bypass_mongocryptd_via_bypass_spawn", false) {
        return Ok(());
    }

    // Setup: encrypted client.
    let extra_options = doc! {
        "mongocryptdBypassSpawn": true,
        "mongocryptdURI": "mongodb://localhost:27021/db?serverSelectionTimeoutMS=1000",
        "mongocryptdSpawnArgs": [ "--pidfilepath=bypass-spawning-mongocryptd.pid", "--port=27021"],
    };
    let client_encrypted = Client::encrypted_builder(
        get_client_options().await.clone(),
        KV_NAMESPACE.clone(),
        LOCAL_KMS.clone(),
    )?
    .schema_map([("db.coll", load_testdata("external/external-schema.json")?)])
    .extra_options(extra_options)
    .disable_crypt_shared(true)
    .build()
    .await?;

    // Test: insert fails.
    let err = client_encrypted
        .database("db")
        .collection::<Document>("coll")
        .insert_one(doc! { "encrypted": "test" })
        .await
        .unwrap_err();
    assert!(err.is_server_selection_error(), "unexpected error: {}", err);

    Ok(())
}

enum Bypass {
    AutoEncryption,
    QueryAnalysis,
}

async fn bypass_mongocryptd_unencrypted_insert(bypass: Bypass) -> Result<()> {
    // Setup: encrypted client.
    let extra_options = doc! {
        "mongocryptdSpawnArgs": [ "--pidfilepath=bypass-spawning-mongocryptd.pid", "--port=27021"],
    };
    let builder = Client::encrypted_builder(
        get_client_options().await.clone(),
        KV_NAMESPACE.clone(),
        LOCAL_KMS.clone(),
    )?
    .extra_options(extra_options)
    .disable_crypt_shared(true);
    let builder = match bypass {
        Bypass::AutoEncryption => builder.bypass_auto_encryption(true),
        Bypass::QueryAnalysis => builder.bypass_query_analysis(true),
    };
    let client_encrypted = builder.build().await?;

    // Test: insert succeeds.
    client_encrypted
        .database("db")
        .collection::<Document>("coll")
        .insert_one(doc! { "unencrypted": "test" })
        .await?;
    // Test: mongocryptd not spawned.
    assert!(!client_encrypted.mongocryptd_spawned().await);
    // Test: attempting to connect fails.
    let client =
        Client::with_uri_str("mongodb://localhost:27021/?serverSelectionTimeoutMS=1000").await?;
    let result = client.list_database_names().await;
    assert!(result.unwrap_err().is_server_selection_error());

    Ok(())
}

// Prose test 8. Bypass Spawning mongocryptd (Via bypassAutoEncryption)
#[tokio::test]
async fn bypass_mongocryptd_via_bypass_auto_encryption() -> Result<()> {
    if !check_env("bypass_mongocryptd_via_bypass_auto_encryption", false) {
        return Ok(());
    }
    bypass_mongocryptd_unencrypted_insert(Bypass::AutoEncryption).await
}

// Prose test 8. Bypass Spawning mongocryptd (Via bypassQueryAnalysis)
#[tokio::test]
async fn bypass_mongocryptd_via_bypass_query_analysis() -> Result<()> {
    if !check_env("bypass_mongocryptd_via_bypass_query_analysis", false) {
        return Ok(());
    }
    bypass_mongocryptd_unencrypted_insert(Bypass::QueryAnalysis).await
}

// Prose test 9. Deadlock Tests
#[tokio::test]
async fn deadlock() -> Result<()> {
    if !check_env("deadlock", false) {
        return Ok(());
    }

    // Case 1
    DeadlockTestCase {
        max_pool_size: 1,
        bypass_auto_encryption: false,
        set_key_vault_client: false,
        expected_encrypted_commands: vec![
            DeadlockExpectation {
                command: "listCollections",
                db: "db",
            },
            DeadlockExpectation {
                command: "find",
                db: "keyvault",
            },
            DeadlockExpectation {
                command: "insert",
                db: "db",
            },
            DeadlockExpectation {
                command: "find",
                db: "db",
            },
        ],
        expected_keyvault_commands: vec![],
        expected_number_of_clients: 2,
    }
    .run()
    .await?;
    // Case 2
    DeadlockTestCase {
        max_pool_size: 1,
        bypass_auto_encryption: false,
        set_key_vault_client: true,
        expected_encrypted_commands: vec![
            DeadlockExpectation {
                command: "listCollections",
                db: "db",
            },
            DeadlockExpectation {
                command: "insert",
                db: "db",
            },
            DeadlockExpectation {
                command: "find",
                db: "db",
            },
        ],
        expected_keyvault_commands: vec![DeadlockExpectation {
            command: "find",
            db: "keyvault",
        }],
        expected_number_of_clients: 2,
    }
    .run()
    .await?;
    // Case 3
    DeadlockTestCase {
        max_pool_size: 1,
        bypass_auto_encryption: true,
        set_key_vault_client: false,
        expected_encrypted_commands: vec![
            DeadlockExpectation {
                command: "find",
                db: "db",
            },
            DeadlockExpectation {
                command: "find",
                db: "keyvault",
            },
        ],
        expected_keyvault_commands: vec![],
        expected_number_of_clients: 2,
    }
    .run()
    .await?;
    // Case 4
    DeadlockTestCase {
        max_pool_size: 1,
        bypass_auto_encryption: true,
        set_key_vault_client: true,
        expected_encrypted_commands: vec![DeadlockExpectation {
            command: "find",
            db: "db",
        }],
        expected_keyvault_commands: vec![DeadlockExpectation {
            command: "find",
            db: "keyvault",
        }],
        expected_number_of_clients: 1,
    }
    .run()
    .await?;
    // Case 5: skipped (unlimited max_pool_size not supported)
    // Case 6: skipped (unlimited max_pool_size not supported)
    // Case 7: skipped (unlimited max_pool_size not supported)
    // Case 8: skipped (unlimited max_pool_size not supported)

    Ok(())
}

struct DeadlockTestCase {
    max_pool_size: u32,
    bypass_auto_encryption: bool,
    set_key_vault_client: bool,
    expected_encrypted_commands: Vec<DeadlockExpectation>,
    expected_keyvault_commands: Vec<DeadlockExpectation>,
    expected_number_of_clients: usize,
}

impl DeadlockTestCase {
    async fn run(&self) -> Result<()> {
        // Setup
        let client_test = TestClient::new().await;
        let client_keyvault = Client::test_builder()
            .options({
                let mut opts = get_client_options().await.clone();
                opts.max_pool_size = Some(1);
                opts
            })
            .monitor_events()
            .build()
            .await;
        #[allow(deprecated)]
        let mut keyvault_events = client_keyvault.events.subscribe();
        client_test
            .database("keyvault")
            .collection::<Document>("datakeys")
            .drop()
            .await?;
        client_test
            .database("db")
            .collection::<Document>("coll")
            .drop()
            .await?;
        client_keyvault
            .database("keyvault")
            .collection::<Document>("datakeys")
            .insert_one(load_testdata("external/external-key.json")?)
            .write_concern(WriteConcern::majority())
            .await?;
        client_test
            .database("db")
            .create_collection("coll")
            .validator(doc! { "$jsonSchema": load_testdata("external/external-schema.json")? })
            .await?;
        let client_encryption = ClientEncryption::new(
            client_test.clone().into_client(),
            KV_NAMESPACE.clone(),
            LOCAL_KMS.clone(),
        )?;
        let ciphertext = client_encryption
            .encrypt(
                RawBson::String("string0".to_string()),
                EncryptKey::AltName("local".to_string()),
                Algorithm::AeadAes256CbcHmacSha512Deterministic,
            )
            .await?;

        // Run test case
        let event_buffer = EventBuffer::new();
        #[allow(deprecated)]
        let mut encrypted_events = event_buffer.subscribe();
        let mut opts = get_client_options().await.clone();
        opts.max_pool_size = Some(self.max_pool_size);
        opts.command_event_handler = Some(event_buffer.handler());
        opts.sdam_event_handler = Some(event_buffer.handler());
        let client_encrypted =
            Client::encrypted_builder(opts, KV_NAMESPACE.clone(), LOCAL_KMS.clone())?
                .bypass_auto_encryption(self.bypass_auto_encryption)
                .key_vault_client(
                    if self.set_key_vault_client {
                        Some(client_keyvault.clone().into_client())
                    } else {
                        None
                    },
                )
                .extra_options(EXTRA_OPTIONS.clone())
                .disable_crypt_shared(*DISABLE_CRYPT_SHARED)
                .build()
                .await?;

        if self.bypass_auto_encryption {
            client_test
                .database("db")
                .collection::<Document>("coll")
                .insert_one(doc! { "_id": 0, "encrypted": ciphertext })
                .await?;
        } else {
            client_encrypted
                .database("db")
                .collection::<Document>("coll")
                .insert_one(doc! { "_id": 0, "encrypted": "string0" })
                .await?;
        }

        let found = client_encrypted
            .database("db")
            .collection::<Document>("coll")
            .find_one(doc! { "_id": 0 })
            .await?;
        assert_eq!(found, Some(doc! { "_id": 0, "encrypted": "string0" }));

        let encrypted_events = encrypted_events
            .collect_events(Duration::from_millis(500), |_| true)
            .await;
        let client_count = encrypted_events
            .iter()
            .filter(|ev| matches!(ev, Event::Sdam(SdamEvent::TopologyOpening(_))))
            .count();
        assert_eq!(self.expected_number_of_clients, client_count);

        let encrypted_commands: Vec<_> = encrypted_events
            .into_iter()
            .filter_map(|ev| ev.into_command_started_event())
            .collect();
        for expected in &self.expected_encrypted_commands {
            expected.assert_matches_any("encrypted", &encrypted_commands);
        }

        let keyvault_commands = keyvault_events
            .collect_events_map(Duration::from_millis(500), |ev| {
                ev.into_command_started_event()
            })
            .await;
        for expected in &self.expected_keyvault_commands {
            expected.assert_matches_any("keyvault", &keyvault_commands);
        }

        Ok(())
    }
}

#[derive(Debug)]
struct DeadlockExpectation {
    command: &'static str,
    db: &'static str,
}

impl DeadlockExpectation {
    fn matches(&self, ev: &CommandStartedEvent) -> bool {
        ev.command_name == self.command && ev.db == self.db
    }

    fn assert_matches_any(&self, name: &str, commands: &[CommandStartedEvent]) {
        for actual in commands {
            if self.matches(actual) {
                return;
            }
        }
        panic!(
            "No {} command matching {:?} found, events=\n{:?}",
            name, self, commands
        );
    }
}

// Prose test 10. KMS TLS Tests
#[tokio::test]
async fn kms_tls() -> Result<()> {
    if !check_env("kms_tls", true) {
        return Ok(());
    }

    // Invalid KMS Certificate
    let err = run_kms_tls_test("127.0.0.1:9000").await.unwrap_err();
    assert!(
        err.to_string().contains("certificate verify failed"),
        "unexpected error: {}",
        err
    );

    // Invalid Hostname in KMS Certificate
    let err = run_kms_tls_test("127.0.0.1:9001").await.unwrap_err();
    assert!(
        err.to_string().contains("certificate verify failed"),
        "unexpected error: {}",
        err
    );

    Ok(())
}

async fn run_kms_tls_test(endpoint: impl Into<String>) -> crate::error::Result<()> {
    // Setup
    let kv_client = TestClient::new().await;
    let client_encryption = ClientEncryption::new(
        kv_client.clone().into_client(),
        KV_NAMESPACE.clone(),
        KMS_PROVIDERS.clone(),
    )?;

    // Test
    client_encryption
        .create_data_key(MasterKey::Aws {
            region: "us-east-1".to_string(),
            key: "arn:aws:kms:us-east-1:579766882180:key/89fcc2c4-08b0-4bd9-9f25-e30687b580d0"
                .to_string(),
            endpoint: Some(endpoint.into()),
        })
        .await
        .map(|_| ())
}

// Prose test 11. KMS TLS Options Tests
#[tokio::test]
async fn kms_tls_options() -> Result<()> {
    if !check_env("kms_tls_options", true) {
        return Ok(());
    }

    fn providers_with_tls(
        mut providers: HashMap<KmsProvider, (Document, Option<TlsOptions>)>,
        tls_opts: TlsOptions,
    ) -> KmsProviderList {
        for provider in [
            KmsProvider::Aws,
            KmsProvider::Azure,
            KmsProvider::Gcp,
            KmsProvider::Kmip,
        ] {
            providers.get_mut(&provider).unwrap().1 = Some(tls_opts.clone());
        }
        providers.into_iter().map(|(p, (o, t))| (p, o, t)).collect()
    }

    // Setup
    let mut base_providers = KMS_PROVIDERS_MAP.clone();
    base_providers
        .get_mut(&KmsProvider::Azure)
        .unwrap()
        .0
        .insert("identityPlatformEndpoint", "127.0.0.1:9002");
    base_providers
        .get_mut(&KmsProvider::Gcp)
        .unwrap()
        .0
        .insert("endpoint", "127.0.0.1:9002");

    let cert_dir = PathBuf::from(std::env::var("CSFLE_TLS_CERT_DIR").unwrap());
    let ca_path = cert_dir.join("ca.pem");
    let key_path = cert_dir.join("client.pem");

    let client_encryption_no_client_cert = ClientEncryption::new(
        TestClient::new().await.into_client(),
        KV_NAMESPACE.clone(),
        providers_with_tls(
            base_providers.clone(),
            TlsOptions::builder().ca_file_path(ca_path.clone()).build(),
        ),
    )?;

    let client_encryption_with_tls = ClientEncryption::new(
        TestClient::new().await.into_client(),
        KV_NAMESPACE.clone(),
        providers_with_tls(
            base_providers.clone(),
            TlsOptions::builder()
                .ca_file_path(ca_path.clone())
                .cert_key_file_path(key_path.clone())
                .build(),
        ),
    )?;

    let client_encryption_expired = {
        let mut providers = base_providers.clone();
        providers
            .get_mut(&KmsProvider::Azure)
            .unwrap()
            .0
            .insert("identityPlatformEndpoint", "127.0.0.1:9000");
        providers
            .get_mut(&KmsProvider::Gcp)
            .unwrap()
            .0
            .insert("endpoint", "127.0.0.1:9000");
        providers
            .get_mut(&KmsProvider::Kmip)
            .unwrap()
            .0
            .insert("endpoint", "127.0.0.1:9000");

        ClientEncryption::new(
            TestClient::new().await.into_client(),
            KV_NAMESPACE.clone(),
            providers_with_tls(
                providers,
                TlsOptions::builder().ca_file_path(ca_path.clone()).build(),
            ),
        )?
    };

    let client_encryption_invalid_hostname = {
        let mut providers = base_providers.clone();
        providers
            .get_mut(&KmsProvider::Azure)
            .unwrap()
            .0
            .insert("identityPlatformEndpoint", "127.0.0.1:9001");
        providers
            .get_mut(&KmsProvider::Gcp)
            .unwrap()
            .0
            .insert("endpoint", "127.0.0.1:9001");
        providers
            .get_mut(&KmsProvider::Kmip)
            .unwrap()
            .0
            .insert("endpoint", "127.0.0.1:9001");

        ClientEncryption::new(
            TestClient::new().await.into_client(),
            KV_NAMESPACE.clone(),
            providers_with_tls(
                providers,
                TlsOptions::builder().ca_file_path(ca_path.clone()).build(),
            ),
        )?
    };

    async fn provider_test(
        client_encryption: &ClientEncryption,
        master_key: MasterKey,
        expected_errs: &[&str],
    ) -> Result<()> {
        let err = client_encryption
            .create_data_key(master_key)
            .await
            .unwrap_err();
        let err_str = err.to_string();
        if !expected_errs.iter().any(|s| err_str.contains(s)) {
            Err(err)?
        }
        Ok(())
    }

    // Case 1: AWS
    fn aws_key(endpoint: impl Into<String>) -> MasterKey {
        MasterKey::Aws {
            region: "us-east-1".to_string(),
            key: "arn:aws:kms:us-east-1:579766882180:key/89fcc2c4-08b0-4bd9-9f25-e30687b580d0"
                .to_string(),
            endpoint: Some(endpoint.into()),
        }
    }

    provider_test(
        &client_encryption_no_client_cert,
        aws_key("127.0.0.1:9002"),
        &["SSL routines", "connection was forcibly closed"],
    )
    .await?;
    provider_test(
        &client_encryption_with_tls,
        aws_key("127.0.0.1:9002"),
        &["parse error"],
    )
    .await?;
    provider_test(
        &client_encryption_expired,
        aws_key("127.0.0.1:9000"),
        &["certificate verify failed"],
    )
    .await?;
    provider_test(
        &client_encryption_invalid_hostname,
        aws_key("127.0.0.1:9001"),
        &["certificate verify failed"],
    )
    .await?;

    // Case 2: Azure
    let azure_key = MasterKey::Azure {
        key_vault_endpoint: "doesnotexist.local".to_string(),
        key_name: "foo".to_string(),
        key_version: None,
    };

    provider_test(
        &client_encryption_no_client_cert,
        azure_key.clone(),
        &["SSL routines", "connection was forcibly closed"],
    )
    .await?;
    provider_test(
        &client_encryption_with_tls,
        azure_key.clone(),
        &["HTTP status=404"],
    )
    .await?;
    provider_test(
        &client_encryption_expired,
        azure_key.clone(),
        &["certificate verify failed"],
    )
    .await?;
    provider_test(
        &client_encryption_invalid_hostname,
        azure_key.clone(),
        &["certificate verify failed"],
    )
    .await?;

    // Case 3: GCP
    let gcp_key = MasterKey::Gcp {
        project_id: "foo".to_string(),
        location: "bar".to_string(),
        key_ring: "baz".to_string(),
        key_name: "foo".to_string(),
        endpoint: None,
        key_version: None,
    };

    provider_test(
        &client_encryption_no_client_cert,
        gcp_key.clone(),
        &["SSL routines", "connection was forcibly closed"],
    )
    .await?;
    provider_test(
        &client_encryption_with_tls,
        gcp_key.clone(),
        &["HTTP status=404"],
    )
    .await?;
    provider_test(
        &client_encryption_expired,
        gcp_key.clone(),
        &["certificate verify failed"],
    )
    .await?;
    provider_test(
        &client_encryption_invalid_hostname,
        gcp_key.clone(),
        &["certificate verify failed"],
    )
    .await?;

    // Case 4: KMIP
    let kmip_key = MasterKey::Kmip {
        key_id: None,
        endpoint: None,
    };

    provider_test(
        &client_encryption_no_client_cert,
        kmip_key.clone(),
        &["SSL routines", "connection was forcibly closed"],
    )
    .await?;
    // This one succeeds!
    client_encryption_with_tls
        .create_data_key(kmip_key.clone())
        .await?;
    provider_test(
        &client_encryption_expired,
        kmip_key.clone(),
        &["certificate verify failed"],
    )
    .await?;
    provider_test(
        &client_encryption_invalid_hostname,
        kmip_key.clone(),
        &["certificate verify failed"],
    )
    .await?;

    Ok(())
}

async fn fle2v2_ok(name: &str) -> bool {
    let setup_client = Client::test_builder().build().await;
    if setup_client.server_version_lt(7, 0) {
        log_uncaptured(format!("Skipping {}: not supported on server < 7.0", name));
        return false;
    }
    if setup_client.is_standalone() {
        log_uncaptured(format!("Skipping {}: not supported on standalone", name));
        return false;
    }
    true
}

// Prose test 12. Explicit Encryption (Case 1: can insert encrypted indexed and find)
#[tokio::test]
async fn explicit_encryption_case_1() -> Result<()> {
    if !check_env("explicit_encryption_case_1", false) {
        return Ok(());
    }
    if !fle2v2_ok("explicit_encryption_case_1").await {
        return Ok(());
    }

    let testdata = match explicit_encryption_setup().await? {
        Some(t) => t,
        None => return Ok(()),
    };
    let enc_coll = testdata
        .encrypted_client
        .database("db")
        .collection::<Document>("explicit_encryption");

    let insert_payload = testdata
        .client_encryption
        .encrypt(
            "encrypted indexed value",
            EncryptKey::Id(testdata.key1_id.clone()),
            Algorithm::Indexed,
        )
        .contention_factor(0)
        .await?;
    enc_coll
        .insert_one(doc! { "encryptedIndexed": insert_payload })
        .await?;

    let find_payload = testdata
        .client_encryption
        .encrypt(
            "encrypted indexed value",
            EncryptKey::Id(testdata.key1_id),
            Algorithm::Indexed,
        )
        .query_type("equality".to_string())
        .contention_factor(0)
        .await?;
    let found: Vec<_> = enc_coll
        .find(doc! { "encryptedIndexed": find_payload })
        .await?
        .try_collect()
        .await?;
    assert_eq!(1, found.len());
    assert_eq!(
        "encrypted indexed value",
        found[0].get_str("encryptedIndexed")?
    );

    Ok(())
}

// Prose test 12. Explicit Encryption (Case 2: can insert encrypted indexed and find with non-zero
// contention)
#[tokio::test]
async fn explicit_encryption_case_2() -> Result<()> {
    if !check_env("explicit_encryption_case_2", false) {
        return Ok(());
    }
    if !fle2v2_ok("explicit_encryption_case_2").await {
        return Ok(());
    }

    let testdata = match explicit_encryption_setup().await? {
        Some(t) => t,
        None => return Ok(()),
    };
    let enc_coll = testdata
        .encrypted_client
        .database("db")
        .collection::<Document>("explicit_encryption");

    for _ in 0..10 {
        let insert_payload = testdata
            .client_encryption
            .encrypt(
                "encrypted indexed value",
                EncryptKey::Id(testdata.key1_id.clone()),
                Algorithm::Indexed,
            )
            .contention_factor(10)
            .await?;
        enc_coll
            .insert_one(doc! { "encryptedIndexed": insert_payload })
            .await?;
    }

    let find_payload = testdata
        .client_encryption
        .encrypt(
            "encrypted indexed value",
            EncryptKey::Id(testdata.key1_id.clone()),
            Algorithm::Indexed,
        )
        .query_type("equality".to_string())
        .contention_factor(0)
        .await?;
    let found: Vec<_> = enc_coll
        .find(doc! { "encryptedIndexed": find_payload })
        .await?
        .try_collect()
        .await?;
    assert!(found.len() < 10);
    for doc in found {
        assert_eq!("encrypted indexed value", doc.get_str("encryptedIndexed")?);
    }

    let find_payload2 = testdata
        .client_encryption
        .encrypt(
            "encrypted indexed value",
            EncryptKey::Id(testdata.key1_id.clone()),
            Algorithm::Indexed,
        )
        .query_type("equality")
        .contention_factor(10)
        .await?;
    let found: Vec<_> = enc_coll
        .find(doc! { "encryptedIndexed": find_payload2 })
        .await?
        .try_collect()
        .await?;
    assert_eq!(10, found.len());
    for doc in found {
        assert_eq!("encrypted indexed value", doc.get_str("encryptedIndexed")?);
    }

    Ok(())
}

// Prose test 12. Explicit Encryption (Case 3: can insert encrypted unindexed)
#[tokio::test]
async fn explicit_encryption_case_3() -> Result<()> {
    if !check_env("explicit_encryption_case_3", false) {
        return Ok(());
    }
    if !fle2v2_ok("explicit_encryption_case_3").await {
        return Ok(());
    }

    let testdata = match explicit_encryption_setup().await? {
        Some(t) => t,
        None => return Ok(()),
    };
    let enc_coll = testdata
        .encrypted_client
        .database("db")
        .collection::<Document>("explicit_encryption");

    let insert_payload = testdata
        .client_encryption
        .encrypt(
            "encrypted unindexed value",
            EncryptKey::Id(testdata.key1_id.clone()),
            Algorithm::Unindexed,
        )
        .await?;
    enc_coll
        .insert_one(doc! { "_id": 1, "encryptedUnindexed": insert_payload })
        .await?;

    let found: Vec<_> = enc_coll
        .find(doc! { "_id": 1 })
        .await?
        .try_collect()
        .await?;
    assert_eq!(1, found.len());
    assert_eq!(
        "encrypted unindexed value",
        found[0].get_str("encryptedUnindexed")?
    );

    Ok(())
}

// Prose test 12. Explicit Encryption (Case 4: can roundtrip encrypted indexed)
#[tokio::test]
async fn explicit_encryption_case_4() -> Result<()> {
    if !check_env("explicit_encryption_case_4", false) {
        return Ok(());
    }
    if !fle2v2_ok("explicit_encryption_case_4").await {
        return Ok(());
    }

    let testdata = match explicit_encryption_setup().await? {
        Some(t) => t,
        None => return Ok(()),
    };

    let raw_value = RawBson::String("encrypted indexed value".to_string());
    let payload = testdata
        .client_encryption
        .encrypt(
            raw_value.clone(),
            EncryptKey::Id(testdata.key1_id.clone()),
            Algorithm::Indexed,
        )
        .contention_factor(0)
        .await?;
    let roundtrip = testdata
        .client_encryption
        .decrypt(payload.as_raw_binary())
        .await?;
    assert_eq!(raw_value, roundtrip);

    Ok(())
}

// Prose test 12. Explicit Encryption (Case 5: can roundtrip encrypted unindexed)
#[tokio::test]
async fn explicit_encryption_case_5() -> Result<()> {
    if !check_env("explicit_encryption_case_5", false) {
        return Ok(());
    }
    if !fle2v2_ok("explicit_encryption_case_5").await {
        return Ok(());
    }

    let testdata = match explicit_encryption_setup().await? {
        Some(t) => t,
        None => return Ok(()),
    };

    let raw_value = RawBson::String("encrypted unindexed value".to_string());
    let payload = testdata
        .client_encryption
        .encrypt(
            raw_value.clone(),
            EncryptKey::Id(testdata.key1_id.clone()),
            Algorithm::Unindexed,
        )
        .await?;
    let roundtrip = testdata
        .client_encryption
        .decrypt(payload.as_raw_binary())
        .await?;
    assert_eq!(raw_value, roundtrip);

    Ok(())
}

struct ExplicitEncryptionTestData {
    key1_id: Binary,
    client_encryption: ClientEncryption,
    encrypted_client: Client,
}

async fn explicit_encryption_setup() -> Result<Option<ExplicitEncryptionTestData>> {
    let key_vault_client = TestClient::new().await;
    if key_vault_client.server_version_lt(6, 0) {
        log_uncaptured("skipping explicit encryption test: server below 6.0");
        return Ok(None);
    }
    if key_vault_client.is_standalone() {
        log_uncaptured("skipping explicit encryption test: cannot run on standalone");
        return Ok(None);
    }

    let encrypted_fields = load_testdata("data/encryptedFields.json")?;
    let key1_document = load_testdata("data/keys/key1-document.json")?;
    let key1_id = match key1_document.get("_id").unwrap() {
        Bson::Binary(b) => b.clone(),
        v => return Err(failure!("expected binary _id, got {:?}", v)),
    };

    let db = key_vault_client.database("db");
    db.collection::<Document>("explicit_encryption")
        .drop()
        .encrypted_fields(encrypted_fields.clone())
        .await?;
    db.create_collection("explicit_encryption")
        .encrypted_fields(encrypted_fields)
        .await?;
    let keyvault = key_vault_client.database("keyvault");
    keyvault.collection::<Document>("datakeys").drop().await?;
    keyvault.create_collection("datakeys").await?;
    keyvault
        .collection::<Document>("datakeys")
        .insert_one(key1_document)
        .write_concern(WriteConcern::majority())
        .await?;

    let client_encryption = ClientEncryption::new(
        key_vault_client.into_client(),
        KV_NAMESPACE.clone(),
        LOCAL_KMS.clone(),
    )?;
    let encrypted_client = Client::encrypted_builder(
        get_client_options().await.clone(),
        KV_NAMESPACE.clone(),
        LOCAL_KMS.clone(),
    )?
    .bypass_query_analysis(true)
    .extra_options(EXTRA_OPTIONS.clone())
    .disable_crypt_shared(*DISABLE_CRYPT_SHARED)
    .build()
    .await?;

    Ok(Some(ExplicitEncryptionTestData {
        key1_id,
        client_encryption,
        encrypted_client,
    }))
}

// Prose test 13. Unique Index on keyAltNames (Case 1: createDataKey())
#[tokio::test]
async fn unique_index_keyaltnames_create_data_key() -> Result<()> {
    if !check_env("unique_index_keyaltnames_create_data_key", false) {
        return Ok(());
    }

    let (client_encryption, _) = unique_index_keyaltnames_setup().await?;

    // Succeeds
    client_encryption
        .create_data_key(MasterKey::Local)
        .key_alt_names(vec!["abc".to_string()])
        .await?;
    // Fails: duplicate key
    let err = client_encryption
        .create_data_key(MasterKey::Local)
        .key_alt_names(vec!["abc".to_string()])
        .await
        .unwrap_err();
    assert_eq!(
        Some(11000),
        write_err_code(&err),
        "unexpected error: {}",
        err
    );
    // Fails: duplicate key
    let err = client_encryption
        .create_data_key(MasterKey::Local)
        .key_alt_names(vec!["def".to_string()])
        .await
        .unwrap_err();
    assert_eq!(
        Some(11000),
        write_err_code(&err),
        "unexpected error: {}",
        err
    );

    Ok(())
}

// Prose test 13. Unique Index on keyAltNames (Case 2: addKeyAltName())
#[tokio::test]
async fn unique_index_keyaltnames_add_key_alt_name() -> Result<()> {
    if !check_env("unique_index_keyaltnames_add_key_alt_name", false) {
        return Ok(());
    }

    let (client_encryption, key) = unique_index_keyaltnames_setup().await?;

    // Succeeds
    let new_key = client_encryption.create_data_key(MasterKey::Local).await?;
    client_encryption.add_key_alt_name(&new_key, "abc").await?;
    // Still succeeds, has alt name
    let prev_key = client_encryption
        .add_key_alt_name(&new_key, "abc")
        .await?
        .unwrap();
    assert_eq!("abc", prev_key.get_array("keyAltNames")?.get_str(0)?);
    // Fails: adding alt name used for `key` to `new_key`
    let err = client_encryption
        .add_key_alt_name(&new_key, "def")
        .await
        .unwrap_err();
    assert_eq!(
        Some(11000),
        write_err_code(&err),
        "unexpected error: {}",
        err
    );
    // Succeds: re-adding alt name to `new_key`
    let prev_key = client_encryption
        .add_key_alt_name(&key, "def")
        .await?
        .unwrap();
    assert_eq!("def", prev_key.get_array("keyAltNames")?.get_str(0)?);

    Ok(())
}

// `Error::code` skips write errors per the SDAM spec, but we need those.
fn write_err_code(err: &crate::error::Error) -> Option<i32> {
    if let Some(code) = err.sdam_code() {
        return Some(code);
    }
    match *err.kind {
        ErrorKind::Write(WriteFailure::WriteError(WriteError { code, .. })) => Some(code),
        _ => None,
    }
}

async fn unique_index_keyaltnames_setup() -> Result<(ClientEncryption, Binary)> {
    let client = TestClient::new().await;
    let datakeys = client
        .database("keyvault")
        .collection::<Document>("datakeys");
    datakeys.drop().await?;
    datakeys
        .create_index(IndexModel {
            keys: doc! { "keyAltNames": 1 },
            options: Some(
                IndexOptions::builder()
                    .name("keyAltNames_1".to_string())
                    .unique(true)
                    .partial_filter_expression(doc! { "keyAltNames": { "$exists": true } })
                    .build(),
            ),
        })
        .write_concern(WriteConcern::majority())
        .await?;
    let client_encryption = ClientEncryption::new(
        client.into_client(),
        KV_NAMESPACE.clone(),
        LOCAL_KMS.clone(),
    )?;
    let key = client_encryption
        .create_data_key(MasterKey::Local)
        .key_alt_names(vec!["def".to_string()])
        .await?;
    Ok((client_encryption, key))
}

// Prose test 14. Decryption Events (Case 1: Command Error)
#[tokio::test(flavor = "multi_thread")]
async fn decryption_events_command_error() -> Result<()> {
    if !check_env("decryption_events_command_error", false) {
        return Ok(());
    }

    let td = match DecryptionEventsTestdata::setup().await? {
        Some(v) => v,
        None => return Ok(()),
    };

    let fail_point =
        FailPoint::fail_command(&["aggregate"], FailPointMode::Times(1)).error_code(123);
    let _guard = td.setup_client.enable_fail_point(fail_point).await.unwrap();
    let err = td
        .decryption_events
        .aggregate(vec![doc! { "$count": "total" }])
        .await
        .unwrap_err();
    assert_eq!(Some(123), err.sdam_code());
    assert!(td.ev_handler.failed.lock().unwrap().is_some());

    Ok(())
}

// Prose test 14. Decryption Events (Case 2: Network Error)
#[tokio::test(flavor = "multi_thread")]
async fn decryption_events_network_error() -> Result<()> {
    if !check_env("decryption_events_network_error", false) {
        return Ok(());
    }

    let td = match DecryptionEventsTestdata::setup().await? {
        Some(v) => v,
        None => return Ok(()),
    };

    let fail_point = FailPoint::fail_command(&["aggregate"], FailPointMode::Times(1))
        .error_code(123)
        .close_connection(true);
    let _guard = td.setup_client.enable_fail_point(fail_point).await.unwrap();
    let err = td
        .decryption_events
        .aggregate(vec![doc! { "$count": "total" }])
        .await
        .unwrap_err();
    assert!(err.is_network_error(), "unexpected error: {}", err);
    assert!(td.ev_handler.failed.lock().unwrap().is_some());

    Ok(())
}

// Prose test 14. Decryption Events (Case 3: Decrypt Error)
#[tokio::test]
async fn decryption_events_decrypt_error() -> Result<()> {
    if !check_env("decryption_events_decrypt_error", false) {
        return Ok(());
    }

    let td = match DecryptionEventsTestdata::setup().await? {
        Some(v) => v,
        None => return Ok(()),
    };
    td.decryption_events
        .insert_one(doc! { "encrypted": td.malformed_ciphertext })
        .await?;
    let err = td.decryption_events.aggregate(vec![]).await.unwrap_err();
    assert!(err.is_csfle_error());
    let guard = td.ev_handler.succeeded.lock().unwrap();
    let ev = guard.as_ref().unwrap();
    assert_eq!(
        ElementType::Binary,
        ev.reply.get_document("cursor")?.get_array("firstBatch")?[0]
            .as_document()
            .unwrap()
            .get("encrypted")
            .unwrap()
            .element_type()
    );

    Ok(())
}

// Prose test 14. Decryption Events (Case 4: Decrypt Success)
#[tokio::test]
async fn decryption_events_decrypt_success() -> Result<()> {
    if !check_env("decryption_events_decrypt_success", false) {
        return Ok(());
    }

    let td = match DecryptionEventsTestdata::setup().await? {
        Some(v) => v,
        None => return Ok(()),
    };
    td.decryption_events
        .insert_one(doc! { "encrypted": td.ciphertext })
        .await?;
    td.decryption_events.aggregate(vec![]).await?;
    let guard = td.ev_handler.succeeded.lock().unwrap();
    let ev = guard.as_ref().unwrap();
    assert_eq!(
        ElementType::Binary,
        ev.reply.get_document("cursor")?.get_array("firstBatch")?[0]
            .as_document()
            .unwrap()
            .get("encrypted")
            .unwrap()
            .element_type()
    );

    Ok(())
}

struct DecryptionEventsTestdata {
    setup_client: TestClient,
    decryption_events: Collection<Document>,
    ev_handler: Arc<DecryptionEventsHandler>,
    ciphertext: Binary,
    malformed_ciphertext: Binary,
}

impl DecryptionEventsTestdata {
    async fn setup() -> Result<Option<Self>> {
        let setup_client = TestClient::new().await;
        if !setup_client.is_standalone() {
            log_uncaptured("skipping decryption events test: requires standalone topology");
            return Ok(None);
        }
        let db = setup_client.database("db");
        db.collection::<Document>("decryption_events")
            .drop()
            .await?;
        db.create_collection("decryption_events").await?;

        let client_encryption = ClientEncryption::new(
            setup_client.clone().into_client(),
            KV_NAMESPACE.clone(),
            LOCAL_KMS.clone(),
        )?;
        let key_id = client_encryption.create_data_key(MasterKey::Local).await?;
        let ciphertext = client_encryption
            .encrypt(
                "hello",
                EncryptKey::Id(key_id),
                Algorithm::AeadAes256CbcHmacSha512Deterministic,
            )
            .await?;
        let mut malformed_ciphertext = ciphertext.clone();
        let last = malformed_ciphertext.bytes.last_mut().unwrap();
        *last = last.wrapping_add(1);

        let ev_handler = DecryptionEventsHandler::new();
        let mut opts = get_client_options().await.clone();
        opts.retry_reads = Some(false);
        opts.command_event_handler = Some(ev_handler.clone().into());
        let encrypted_client =
            Client::encrypted_builder(opts, KV_NAMESPACE.clone(), LOCAL_KMS.clone())?
                .extra_options(EXTRA_OPTIONS.clone())
                .disable_crypt_shared(*DISABLE_CRYPT_SHARED)
                .build()
                .await?;
        let decryption_events = encrypted_client
            .database("db")
            .collection("decryption_events");

        Ok(Some(Self {
            setup_client,
            decryption_events,
            ev_handler,
            ciphertext,
            malformed_ciphertext,
        }))
    }
}

#[derive(Debug)]
struct DecryptionEventsHandler {
    succeeded: Mutex<Option<CommandSucceededEvent>>,
    failed: Mutex<Option<CommandFailedEvent>>,
}

impl DecryptionEventsHandler {
    fn new() -> Arc<Self> {
        Arc::new(Self {
            succeeded: Mutex::new(None),
            failed: Mutex::new(None),
        })
    }
}

#[allow(deprecated)]
impl crate::event::command::CommandEventHandler for DecryptionEventsHandler {
    fn handle_command_succeeded_event(&self, event: CommandSucceededEvent) {
        if event.command_name == "aggregate" {
            *self.succeeded.lock().unwrap() = Some(event);
        }
    }

    fn handle_command_failed_event(&self, event: CommandFailedEvent) {
        if event.command_name == "aggregate" {
            *self.failed.lock().unwrap() = Some(event);
        }
    }
}

// Prose test 15. On-demand AWS Credentials (failure)
#[cfg(feature = "aws-auth")]
#[tokio::test]
async fn on_demand_aws_failure() -> Result<()> {
    if !check_env("on_demand_aws_failure", false) {
        return Ok(());
    }
    if std::env::var("AWS_ACCESS_KEY_ID").is_ok() && std::env::var("AWS_SECRET_ACCESS_KEY").is_ok()
    {
        log_uncaptured("Skipping on_demand_aws_failure: credentials set");
        return Ok(());
    }

    let ce = ClientEncryption::new(
        Client::test_builder().build().await.into_client(),
        KV_NAMESPACE.clone(),
        [(KmsProvider::Aws, doc! {}, None)],
    )?;
    let result = ce
        .create_data_key(MasterKey::Aws {
            region: "us-east-1".to_string(),
            key: "arn:aws:kms:us-east-1:579766882180:key/89fcc2c4-08b0-4bd9-9f25-e30687b580d0"
                .to_string(),
            endpoint: None,
        })
        .await;
    assert!(result.is_err(), "Expected error, got {:?}", result);

    Ok(())
}

// Prose test 15. On-demand AWS Credentials (success)
#[cfg(feature = "aws-auth")]
#[tokio::test]
async fn on_demand_aws_success() -> Result<()> {
    if !check_env("on_demand_aws_success", false) {
        return Ok(());
    }

    let ce = ClientEncryption::new(
        Client::test_builder().build().await.into_client(),
        KV_NAMESPACE.clone(),
        [(KmsProvider::Aws, doc! {}, None)],
    )?;
    ce.create_data_key(MasterKey::Aws {
        region: "us-east-1".to_string(),
        key: "arn:aws:kms:us-east-1:579766882180:key/89fcc2c4-08b0-4bd9-9f25-e30687b580d0"
            .to_string(),
        endpoint: None,
    })
    .await?;

    Ok(())
}

// TODO RUST-1441: implement prose test 16. Rewrap

// Prose test 17. On-demand GCP Credentials
#[cfg(feature = "gcp-kms")]
#[tokio::test]
async fn on_demand_gcp_credentials() -> Result<()> {
    let util_client = TestClient::new().await.into_client();
    let client_encryption = ClientEncryption::new(
        util_client,
        KV_NAMESPACE.clone(),
        [(KmsProvider::Gcp, doc! {}, None)],
    )?;

    let result = client_encryption
        .create_data_key(MasterKey::Gcp {
            project_id: "devprod-drivers".into(),
            location: "global".into(),
            key_ring: "key-ring-csfle".into(),
            key_name: "key-name-csfle".into(),
            key_version: None,
            endpoint: None,
        })
        .await;

    if std::env::var("ON_DEMAND_GCP_CREDS_SHOULD_SUCCEED").is_ok() {
        result.unwrap();
    } else {
        let error = result.unwrap_err();
        match *error.kind {
            ErrorKind::Encryption(e) => {
                assert!(matches!(e.kind, mongocrypt::error::ErrorKind::Kms));
                assert!(e.message.unwrap().contains("GCP credentials"));
            }
            other => panic!("Expected encryption error, got {:?}", other),
        }
    }

    Ok(())
}

// Prose test 18. Azure IMDS Credentials
#[cfg(feature = "azure-kms")]
#[tokio::test]
async fn azure_imds() -> Result<()> {
    if !check_env("azure_imds", false) {
        return Ok(());
    }

    let mut azure_exec = crate::client::csfle::state_machine::azure::ExecutorState::new()?;
    azure_exec.test_host = Some((
        "localhost",
        std::env::var("AZURE_IMDS_MOCK_PORT")
            .unwrap()
            .parse()
            .unwrap(),
    ));

    // Case 1: Success
    {
        let now = std::time::Instant::now();
        let token = azure_exec.get_token().await?;
        assert_eq!(token, rawdoc! { "accessToken": "magic-cookie" });
        let cached = azure_exec.take_cached().await.expect("cached token");
        assert_eq!(cached.server_response.expires_in, "70");
        assert_eq!(cached.server_response.resource, "https://vault.azure.net");
        assert!((65..75).contains(&cached.expire_time.duration_since(now).as_secs()));
    }

    // Case 2: Empty JSON
    {
        azure_exec.test_param = Some("case=empty-json");
        let result = azure_exec.get_token().await;
        assert!(result.is_err(), "expected err got {:?}", result);
        assert!(result.unwrap_err().is_auth_error());
    }

    // Case 3: Bad JSON
    {
        azure_exec.test_param = Some("case=bad-json");
        let result = azure_exec.get_token().await;
        assert!(result.is_err(), "expected err got {:?}", result);
        assert!(result.unwrap_err().is_auth_error());
    }

    // Case 4: HTTP 404
    {
        azure_exec.test_param = Some("case=404");
        let result = azure_exec.get_token().await;
        assert!(result.is_err(), "expected err got {:?}", result);
        assert!(result.unwrap_err().is_auth_error());
    }

    // Case 5: HTTP 500
    {
        azure_exec.test_param = Some("case=500");
        let result = azure_exec.get_token().await;
        assert!(result.is_err(), "expected err got {:?}", result);
        assert!(result.unwrap_err().is_auth_error());
    }

    // Case 6: Slow Response
    {
        azure_exec.test_param = Some("case=slow");
        let result = azure_exec.get_token().await;
        assert!(result.is_err(), "expected err got {:?}", result);
        assert!(result.unwrap_err().is_auth_error());
    }

    Ok(())
}

// Prose test 19. Azure IMDS Credentials Integration Test (case 1: failure)
#[cfg(feature = "azure-kms")]
#[tokio::test]
async fn azure_imds_integration_failure() -> Result<()> {
    if !check_env("azure_imds_integration_failure", false) {
        return Ok(());
    }

    let c = ClientEncryption::new(
        Client::test_builder().build().await.into_client(),
        KV_NAMESPACE.clone(),
        [(KmsProvider::Azure, doc! {}, None)],
    )?;

    let result = c
        .create_data_key(MasterKey::Azure {
            key_vault_endpoint: "https://keyvault-drivers-2411.vault.azure.net/keys/".to_string(),
            key_name: "KEY-NAME".to_string(),
            key_version: None,
        })
        .await;

    assert!(result.is_err(), "expected error, got {:?}", result);
    assert!(result.unwrap_err().is_auth_error());

    Ok(())
}

// Prose test 20. Bypass creating mongocryptd client when shared library is loaded
#[tokio::test]
async fn bypass_mongocryptd_client() -> Result<()> {
    if !check_env("bypass_mongocryptd_client", false) {
        return Ok(());
    }

    if *DISABLE_CRYPT_SHARED {
        log_uncaptured("Skipping bypass mongocryptd client test: crypt_shared is disabled.");
        return Ok(());
    }

    let connected = Arc::new(AtomicBool::new(false));
    {
        let connected = Arc::clone(&connected);
        let listener = bind("127.0.0.1:27021").await?;
        runtime::spawn(async move {
            let _ = listener.accept().await;
            log_uncaptured("test failure: connection accepted");
            connected.store(true, Ordering::SeqCst);
        })
    };

    let client_encrypted = Client::encrypted_builder(
        get_client_options().await.clone(),
        KV_NAMESPACE.clone(),
        LOCAL_KMS.clone(),
    )?
    .extra_options({
        let mut extra_options = EXTRA_OPTIONS.clone();
        extra_options.insert("mongocryptdURI", "mongodb://localhost:27021");
        extra_options
    })
    .build()
    .await?;
    client_encrypted
        .database("db")
        .collection::<Document>("coll")
        .insert_one(doc! { "unencrypted": "test" })
        .await?;

    assert!(!client_encrypted.has_mongocryptd_client().await);
    assert!(!connected.load(Ordering::SeqCst));

    Ok(())
}

// Prost test 21. Automatic Data Encryption Keys
#[tokio::test]
async fn auto_encryption_keys_local() -> Result<()> {
    auto_encryption_keys(MasterKey::Local).await
}

#[tokio::test]
async fn auto_encryption_keys_aws() -> Result<()> {
    auto_encryption_keys(MasterKey::Aws {
        region: "us-east-1".to_string(),
        key: "arn:aws:kms:us-east-1:579766882180:key/89fcc2c4-08b0-4bd9-9f25-e30687b580d0"
            .to_string(),
        endpoint: None,
    })
    .await
}

async fn auto_encryption_keys(master_key: MasterKey) -> Result<()> {
    if !check_env("custom_key_material", false) {
        return Ok(());
    }
    if !fle2v2_ok("auto_encryption_keys").await {
        return Ok(());
    }

    let client = Client::test_builder().build().await;
    if client.server_version_lt(6, 0) {
        log_uncaptured("Skipping auto_encryption_key test: server < 6.0");
        return Ok(());
    }
    if client.is_standalone() {
        log_uncaptured("Skipping auto_encryption_key test: standalone server");
        return Ok(());
    }
    let db = client.database("test_auto_encryption_keys");
    db.drop().await?;
    let ce = ClientEncryption::new(
        client.into_client(),
        KV_NAMESPACE.clone(),
        KMS_PROVIDERS
            .iter()
            .filter(|(p, ..)| p == &KmsProvider::Local || p == &KmsProvider::Aws)
            .cloned()
            .collect::<Vec<_>>(),
    )?;

    // Case 1: Simple Creation and Validation
    ce.create_encrypted_collection(&db, "case_1", master_key.clone())
        .encrypted_fields(doc! {
            "fields": [{
                "path": "ssn",
                "bsonType": "string",
                "keyId": Bson::Null,
            }],
        })
        .await
        .1?;
    let coll = db.collection::<Document>("case_1");
    let result = coll.insert_one(doc! { "ssn": "123-45-6789" }).await;
    assert!(
        result.as_ref().unwrap_err().code() == Some(121),
        "Expected error 121 (failed validation), got {:?}",
        result
    );

    // Case 2: Missing encryptedFields
    let result = ce
        .create_encrypted_collection(&db, "case_2", master_key.clone())
        .await
        .1;
    assert!(
        result.as_ref().unwrap_err().is_invalid_argument(),
        "Expected invalid argument error, got {:?}",
        result
    );

    // Case 3: Invalid keyId
    let result = ce
        .create_encrypted_collection(&db, "case_1", master_key.clone())
        .encrypted_fields(doc! {
            "fields": [{
                "path": "ssn",
                "bsonType": "string",
                "keyId": false,
            }],
        })
        .await
        .1;
    assert!(
        result.as_ref().unwrap_err().code() == Some(14),
        "Expected error 14 (type mismatch), got {:?}",
        result
    );

    // Case 4: Insert encrypted value
    let (ef, result) = ce
        .create_encrypted_collection(&db, "case_4", master_key.clone())
        .encrypted_fields(doc! {
            "fields": [{
                "path": "ssn",
                "bsonType": "string",
                "keyId": Bson::Null,
            }],
        })
        .await;
    result?;
    let key = match ef.get_array("fields")?[0]
        .as_document()
        .unwrap()
        .get("keyId")
        .unwrap()
    {
        Bson::Binary(bin) => bin.clone(),
        v => panic!("invalid keyId {:?}", v),
    };
    let encrypted_payload = ce.encrypt("123-45-6789", key, Algorithm::Unindexed).await?;
    let coll = db.collection::<Document>("case_1");
    coll.insert_one(doc! { "ssn": encrypted_payload }).await?;

    Ok(())
}

// Prose test 22. Range explicit encryption
#[tokio::test]
async fn range_explicit_encryption() -> Result<()> {
    if !fle2v2_ok("range_explicit_encryption").await {
        return Ok(());
    }
    let client = TestClient::new().await;
    if client.server_version_lt(6, 2) || client.server_version_gte(8, 0) || client.is_standalone() {
        log_uncaptured("Skipping range_explicit_encryption due to unsupported topology");
        return Ok(());
    }

    range_explicit_encryption_test(
        "DecimalNoPrecision",
        RangeOptions::builder().sparsity(1).build(),
    )
    .await?;
    range_explicit_encryption_test(
        "DecimalPrecision",
        RangeOptions::builder()
            .sparsity(1)
            .min(Bson::Decimal128("0".parse()?))
            .max(Bson::Decimal128("200".parse()?))
            .precision(2)
            .build(),
    )
    .await?;
    range_explicit_encryption_test(
        "DoubleNoPrecision",
        RangeOptions::builder().sparsity(1).build(),
    )
    .await?;
    range_explicit_encryption_test(
        "DoublePrecision",
        RangeOptions::builder()
            .sparsity(1)
            .min(Bson::Double(0.0))
            .max(Bson::Double(200.0))
            .precision(2)
            .build(),
    )
    .await?;
    range_explicit_encryption_test(
        "Date",
        RangeOptions::builder()
            .sparsity(1)
            .min(Bson::DateTime(DateTime::from_millis(0)))
            .max(Bson::DateTime(DateTime::from_millis(200)))
            .build(),
    )
    .await?;
    range_explicit_encryption_test(
        "Int",
        RangeOptions::builder()
            .sparsity(1)
            .min(Bson::Int32(0))
            .max(Bson::Int32(200))
            .build(),
    )
    .await?;
    range_explicit_encryption_test(
        "Long",
        RangeOptions::builder()
            .sparsity(1)
            .min(Bson::Int64(0))
            .max(Bson::Int64(200))
            .build(),
    )
    .await?;

    Ok(())
}

async fn range_explicit_encryption_test(
    bson_type: &str,
    range_options: RangeOptions,
) -> Result<()> {
    let util_client = TestClient::new().await;

    let encrypted_fields =
        load_testdata(&format!("data/range-encryptedFields-{}.json", bson_type))?;

    let key1_document = load_testdata("data/keys/key1-document.json")?;
    let key1_id = match key1_document.get("_id").unwrap() {
        Bson::Binary(binary) => binary,
        _ => unreachable!(),
    }
    .clone();

    let explicit_encryption_collection = util_client
        .database("db")
        .collection::<Document>("explicit_encryption");
    explicit_encryption_collection
        .drop()
        .encrypted_fields(encrypted_fields.clone())
        .await?;
    util_client
        .database("db")
        .create_collection("explicit_encryption")
        .encrypted_fields(encrypted_fields.clone())
        .await?;

    let datakeys_collection = util_client
        .database("keyvault")
        .collection::<Document>("datakeys");
    datakeys_collection.drop().await?;
    util_client
        .database("keyvault")
        .create_collection("datakeys")
        .await?;

    datakeys_collection
        .insert_one(key1_document)
        .write_concern(WriteConcern::majority())
        .await?;

    let key_vault_client = TestClient::new().await;

    let client_encryption = ClientEncryption::new(
        key_vault_client.into_client(),
        KV_NAMESPACE.clone(),
        LOCAL_KMS.clone(),
    )?;

    let encrypted_client = Client::encrypted_builder(
        get_client_options().await.clone(),
        KV_NAMESPACE.clone(),
        LOCAL_KMS.clone(),
    )?
    .bypass_query_analysis(true)
    .build()
    .await?;

    let key = format!("encrypted{}", bson_type);
    let bson_numbers: BTreeMap<i32, RawBson> = [0, 6, 30, 200]
        .iter()
        .map(|num| (*num, get_raw_bson_from_num(bson_type, *num)))
        .collect();
    let explicit_encryption_collection = encrypted_client
        .database("db")
        .collection("explicit_encryption");

    for (id, num) in bson_numbers.keys().enumerate() {
        let encrypted_value = client_encryption
            .encrypt(
                bson_numbers[num].clone(),
                key1_id.clone(),
                Algorithm::RangePreview,
            )
            .contention_factor(0)
            .range_options(range_options.clone())
            .await?;

        explicit_encryption_collection
            .insert_one(doc! {
                &key: encrypted_value,
                "_id": id as i32,
            })
            .await?;
    }

    // Case 1: Decrypt a payload
    let insert_payload = client_encryption
        .encrypt(
            bson_numbers[&6].clone(),
            key1_id.clone(),
            Algorithm::RangePreview,
        )
        .contention_factor(0)
        .range_options(range_options.clone())
        .await?;

    let decrypted = client_encryption
        .decrypt(insert_payload.as_raw_binary())
        .await?;
    assert_eq!(decrypted, bson_numbers[&6]);

    // Utilities for cases 2-5
    let explicit_encryption_collection =
        explicit_encryption_collection.clone_with_type::<RawDocumentBuf>();
    let find_options = FindOptions::builder().sort(doc! { "_id": 1 }).build();
    let assert_success = |actual: Vec<RawDocumentBuf>, expected: &[i32]| {
        assert_eq!(actual.len(), expected.len());
        for (idx, num) in expected.iter().enumerate() {
            assert_eq!(
                actual[idx].get(&key),
                Ok(Some(bson_numbers[num].as_raw_bson_ref()))
            );
        }
    };

    // Case 2: Find encrypted range and return the maximum
    let query = rawdoc! {
        "$and": [
            { &key: { "$gte": bson_numbers[&6].clone() } },
            { &key: { "$lte": bson_numbers[&200].clone() } },
        ]
    };
    let find_payload = client_encryption
        .encrypt_expression(query, key1_id.clone())
        .contention_factor(0)
        .range_options(range_options.clone())
        .await?;

    let docs: Vec<RawDocumentBuf> = explicit_encryption_collection
        .find(find_payload)
        .with_options(find_options.clone())
        .await?
        .try_collect()
        .await?;
    assert_success(docs, &[6, 30, 200]);

    // Case 3: Find encrypted range and return the minimum
    let query = rawdoc! {
        "$and": [
            { &key: { "$gte": bson_numbers[&0].clone() } },
            { &key: { "$lte": bson_numbers[&6].clone() } },
        ]
    };
    let find_payload = client_encryption
        .encrypt_expression(query, key1_id.clone())
        .contention_factor(0)
        .range_options(range_options.clone())
        .await?;

    let docs: Vec<RawDocumentBuf> = encrypted_client
        .database("db")
        .collection("explicit_encryption")
        .find(find_payload)
        .with_options(find_options.clone())
        .await?
        .try_collect()
        .await?;
    assert_success(docs, &[0, 6]);

    // Case 4: Find encrypted range with an open range query
    let query = rawdoc! {
        "$and": [
            { &key: { "$gt": bson_numbers[&30].clone() } },
        ]
    };
    let find_payload = client_encryption
        .encrypt_expression(query, key1_id.clone())
        .contention_factor(0)
        .range_options(range_options.clone())
        .await?;

    let docs: Vec<RawDocumentBuf> = encrypted_client
        .database("db")
        .collection("explicit_encryption")
        .find(find_payload)
        .with_options(find_options.clone())
        .await?
        .try_collect()
        .await?;
    assert_success(docs, &[200]);

    // Case 5: Run an aggregation expression inside $expr
    let query = rawdoc! { "$and": [ { "$lt": [ format!("${key}"), get_raw_bson_from_num(bson_type, 30) ] } ] };
    let find_payload = client_encryption
        .encrypt_expression(query, key1_id.clone())
        .contention_factor(0)
        .range_options(range_options.clone())
        .await?;

    let docs: Vec<RawDocumentBuf> = encrypted_client
        .database("db")
        .collection("explicit_encryption")
        .find(doc! { "$expr": find_payload })
        .with_options(find_options.clone())
        .await?
        .try_collect()
        .await?;
    assert_success(docs, &[0, 6]);

    // Case 6: Encrypting a document greater than the maximum errors
    if bson_type != "DoubleNoPrecision" && bson_type != "DecimalNoPrecision" {
        let num = get_raw_bson_from_num(bson_type, 201);
        let error = client_encryption
            .encrypt(num, key1_id.clone(), Algorithm::RangePreview)
            .contention_factor(0)
            .range_options(range_options.clone())
            .await
            .unwrap_err();
        assert!(matches!(*error.kind, ErrorKind::Encryption(_)));
    }

    // Case 7: Encrypting a document of a different type errors
    if bson_type != "DoubleNoPrecision" && bson_type != "DecimalNoPrecision" {
        let value = if bson_type == "Int" {
            rawdoc! { &key: { "$numberDouble": "6" } }
        } else {
            rawdoc! { &key: { "$numberInt": "6" } }
        };
        let error = client_encryption
            .encrypt(value, key1_id.clone(), Algorithm::RangePreview)
            .contention_factor(0)
            .range_options(range_options.clone())
            .await
            .unwrap_err();
        assert!(matches!(*error.kind, ErrorKind::Encryption(_)));
    }

    // Case 8: Setting precision errors if the type is not a double
    if !bson_type.contains("Double") && !bson_type.contains("Decimal") {
        let range_options = RangeOptions::builder()
            .sparsity(1)
            .min(get_bson_from_num(bson_type, 0))
            .max(get_bson_from_num(bson_type, 200))
            .precision(2)
            .build();
        let error = client_encryption
            .encrypt(
                bson_numbers[&6].clone(),
                key1_id.clone(),
                Algorithm::RangePreview,
            )
            .contention_factor(0)
            .range_options(range_options)
            .await
            .unwrap_err();
        assert!(matches!(*error.kind, ErrorKind::Encryption(_)));
    }

    Ok(())
}

fn get_bson_from_num(bson_type: &str, num: i32) -> Bson {
    match bson_type {
        "DecimalNoPrecision" | "DecimalPrecision" => {
            Bson::Decimal128(num.to_string().parse().unwrap())
        }
        "DoubleNoPrecision" | "DoublePrecision" => Bson::Double(num as f64),
        "Date" => Bson::DateTime(DateTime::from_millis(num as i64)),
        "Int" => Bson::Int32(num),
        "Long" => Bson::Int64(num as i64),
        _ => unreachable!(),
    }
}

fn get_raw_bson_from_num(bson_type: &str, num: i32) -> RawBson {
    match bson_type {
        "DecimalNoPrecision" | "DecimalPrecision" => {
            RawBson::Decimal128(num.to_string().parse().unwrap())
        }
        "DoubleNoPrecision" | "DoublePrecision" => RawBson::Double(num as f64),
        "Date" => RawBson::DateTime(DateTime::from_millis(num as i64)),
        "Int" => RawBson::Int32(num),
        "Long" => RawBson::Int64(num as i64),
        _ => unreachable!(),
    }
}

async fn bind(addr: &str) -> Result<TcpListener> {
    Ok(TcpListener::bind(addr.parse::<std::net::SocketAddr>()?).await?)
}

// FLE 2.0 Documentation Example
#[tokio::test]
async fn fle2_example() -> Result<()> {
    if !check_env("fle2_example", false) {
        return Ok(());
    }

    // FLE 2 is not supported on Standalone topology.
    let test_client = Client::test_builder().build().await;
    if test_client.server_version_lt(7, 0) {
        log_uncaptured("skipping fle2 example: server below 7.0");
        return Ok(());
    }
    if test_client.is_standalone() {
        log_uncaptured("skipping fle2 example: cannot run on standalone");
        return Ok(());
    }

    // Drop data from prior test runs.
    test_client
        .database("keyvault")
        .collection::<Document>("datakeys")
        .drop()
        .await?;
    test_client.database("docsExamples").drop().await?;

    // Create two data keys.
    let ce = ClientEncryption::new(
        test_client.clone().into_client(),
        KV_NAMESPACE.clone(),
        LOCAL_KMS.clone(),
    )?;
    let key1_id = ce.create_data_key(MasterKey::Local).await?;
    let key2_id = ce.create_data_key(MasterKey::Local).await?;

    // Create an encryptedFieldsMap.
    let encrypted_fields_map = [(
        "docsExamples.encrypted",
        doc! {
            "fields": [
                {
                    "path":     "encryptedIndexed",
                    "bsonType": "string",
                    "keyId":    key1_id,
                    "queries": { "queryType": "equality" },
                },
                {
                    "path":     "encryptedUnindexed",
                    "bsonType": "string",
                    "keyId":    key2_id,
                },
            ]
        },
    )];

    // Create an FLE 2 collection.
    let encrypted_client = Client::encrypted_builder(
        get_client_options().await.clone(),
        KV_NAMESPACE.clone(),
        LOCAL_KMS.clone(),
    )?
    .encrypted_fields_map(encrypted_fields_map)
    .build()
    .await?;
    let db = encrypted_client.database("docsExamples");
    db.create_collection("encrypted").await?;
    let encrypted_coll = db.collection::<Document>("encrypted");

    // Auto encrypt an insert and find.

    // Encrypt an insert.
    encrypted_coll
        .insert_one(doc! {
            "_id":                1,
            "encryptedIndexed":   "indexedValue",
            "encryptedUnindexed": "unindexedValue",
        })
        .await?;

    // Encrypt a find.
    let found = encrypted_coll
        .find_one(doc! {
            "encryptedIndexed": "indexedValue",
        })
        .await?
        .unwrap();
    assert_eq!("indexedValue", found.get_str("encryptedIndexed")?);
    assert_eq!("unindexedValue", found.get_str("encryptedUnindexed")?);

    // Find documents without decryption.
    let unencrypted_coll = test_client
        .database("docsExamples")
        .collection::<Document>("encrypted");
    let found = unencrypted_coll.find_one(doc! { "_id": 1 }).await?.unwrap();
    assert_eq!(
        Some(ElementType::Binary),
        found.get("encryptedIndexed").map(Bson::element_type)
    );
    assert_eq!(
        Some(ElementType::Binary),
        found.get("encryptedUnindexed").map(Bson::element_type)
    );

    Ok(())
}<|MERGE_RESOLUTION|>--- conflicted
+++ resolved
@@ -57,21 +57,7 @@
     Namespace,
 };
 
-<<<<<<< HEAD
-#[allow(deprecated)]
-use super::EventClient;
-use super::{get_client_options, log_uncaptured, TestClient};
-=======
-use super::{
-    get_client_options,
-    log_uncaptured,
-    EventClient,
-    FailCommandOptions,
-    FailPoint,
-    FailPointMode,
-    TestClient,
-};
->>>>>>> 192f9b44
+use super::{get_client_options, log_uncaptured, EventClient, TestClient};
 
 type Result<T> = anyhow::Result<T>;
 
