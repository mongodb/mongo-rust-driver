--- conflicted
+++ resolved
@@ -7,28 +7,19 @@
 use futures_util::stream::TryStreamExt;
 
 use crate::{
-<<<<<<< HEAD
-    bson::{Bson, Document, doc},
-=======
-    bson::{doc, Bson, Document},
->>>>>>> aa76ce78
+    bson::{Bson, Document},
     change_stream::{
         event::ChangeStreamEvent,
         options::ChangeStreamOptions,
         session::SessionChangeStream,
         ChangeStream,
     },
-    IndexModel,
     client::session::TransactionState,
     cmap::conn::PinnedConnectionHandle,
     concern::{ReadConcern, WriteConcern},
     cursor::Cursor,
     error::{Error, ErrorKind, Result},
-<<<<<<< HEAD
-    gridfs::{options::GridFsBucketOptions, GridFsBucket, FilesCollectionDocument, Chunk},
-=======
     gridfs::{options::GridFsBucketOptions, GridFsBucket},
->>>>>>> aa76ce78
     operation::{Aggregate, AggregateTarget, Create, DropDatabase, ListCollections, RunCommand},
     options::{
         AggregateOptions,
@@ -43,7 +34,6 @@
     Client,
     ClientSession,
     Collection,
-    IndexModel,
     Namespace,
     SessionCursor,
 };
