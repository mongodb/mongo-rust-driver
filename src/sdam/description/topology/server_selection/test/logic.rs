use std::{
    convert::{TryFrom, TryInto},
    time::Duration,
};

use serde::{Deserialize, Serialize};

use crate::{
    error::{Error, Result},
    options::{ReadPreference, ReadPreferenceOptions, TagSet},
    test::run_spec_test,
};

use super::{TestServerDescription, TestTopologyDescription};

#[derive(Debug, Deserialize)]
#[serde(deny_unknown_fields)]
struct TestFile {
    #[serde(rename = "heartbeatFrequencyMS")]
    heartbeat_frequency_ms: Option<u64>,
    topology_description: TestTopologyDescription,
    read_preference: TestReadPreference,
    suitable_servers: Option<Vec<TestServerDescription>>,
    in_latency_window: Option<Vec<TestServerDescription>>,
    error: Option<bool>,
    #[serde(rename = "operation")]
    // don't need this since we don't have separate server selection functions for reads/writes
    _operation: Option<String>,
}

// Deserialize into a helper struct to avoid deserialization errors for invalid read preferences.
#[derive(Debug, Deserialize, Serialize)]
struct TestReadPreference {
    mode: Option<String>,
    tag_sets: Option<Vec<TagSet>>,
    #[serde(rename = "maxStalenessSeconds")]
    max_staleness_seconds: Option<u64>,
}

impl TryFrom<TestReadPreference> for ReadPreference {
    type Error = Error;

    fn try_from(test_read_pref: TestReadPreference) -> Result<Self> {
        let max_staleness = test_read_pref
            .max_staleness_seconds
            .map(Duration::from_secs);
        let options = ReadPreferenceOptions::builder()
            .tag_sets(test_read_pref.tag_sets)
            .max_staleness(max_staleness)
            .build();

        let rp = match &test_read_pref.mode.as_deref() {
            Some("Primary") | None => {
                if !options.is_default() {
                    return Err(Error::invalid_argument(
                        "cannot use non-default options with read preference mode primary",
                    ));
                }
                ReadPreference::Primary
            }
            Some("Secondary") => ReadPreference::Secondary {
                options: Some(options),
            },
            Some("PrimaryPreferred") => ReadPreference::PrimaryPreferred {
                options: Some(options),
            },
            Some("SecondaryPreferred") => ReadPreference::SecondaryPreferred {
                options: Some(options),
            },
            Some("Nearest") => ReadPreference::Nearest {
                options: Some(options),
            },
            Some(m) => {
                return Err(Error::invalid_argument(
                    format!("invalid read preference mode: {}", m).as_str(),
                ))
            }
        };

        Ok(rp)
    }
}

macro_rules! get_sorted_addresses {
    ($servers:expr) => {{
        let mut servers: Vec<_> = $servers.iter().map(|s| s.address.to_string()).collect();
        servers.sort_unstable();
        servers
    }};
}

async fn run_test(test_file: TestFile) {
    if let Some(ref expected_suitable_servers) = test_file.suitable_servers {
        let topology = test_file
            .topology_description
            .into_topology_description(test_file.heartbeat_frequency_ms.map(Duration::from_millis));

        let rp: ReadPreference = test_file.read_preference.try_into().unwrap();
        let mut actual_servers: Vec<_> = topology.suitable_servers(&rp).unwrap();

        assert_eq!(
            get_sorted_addresses!(expected_suitable_servers),
            get_sorted_addresses!(&actual_servers),
        );

        if let Some(ref expected_in_latency_window) = test_file.in_latency_window {
            topology.retain_servers_within_latency_window(&mut actual_servers);

            assert_eq!(
                get_sorted_addresses!(expected_in_latency_window),
                get_sorted_addresses!(&actual_servers)
            );
        }
    } else if test_file.error == Some(true) {
        use crate::{
            client::options::ClientOptions,
            selection_criteria::SelectionCriteria,
            Client,
        };

        let mut uri_options = Vec::new();
        if let Some(ref mode) = test_file.read_preference.mode {
            uri_options.push(format!("readPreference={}", mode));
        }
        if let Some(max_staleness_seconds) = test_file.read_preference.max_staleness_seconds {
            uri_options.push(format!("maxStalenessSeconds={}", max_staleness_seconds));
        }
        if let Some(heartbeat_freq) = test_file.heartbeat_frequency_ms {
            uri_options.push(format!("heartbeatFrequencyMS={}", heartbeat_freq));
        }

        let uri_str = format!("mongodb://localhost:27017/?{}", uri_options.join("&"));
<<<<<<< HEAD
        ClientOptions::parse(uri_str)
=======
        ClientOptions::parse(&uri_str)
>>>>>>> 30122b71
            .await
            .err()
            .unwrap_or_else(|| {
                panic!(
                    "expected client construction to fail with read preference {:#?}",
                    test_file.read_preference
                )
            });

        // if the options contain a read preference that is supported by the type system, ensure
        // that it still can't be used to construct a client.
        if let Ok(rp) = test_file.read_preference.try_into() {
            let mut opts = ClientOptions::builder()
                .selection_criteria(SelectionCriteria::ReadPreference(rp))
                .build();
            if let Some(heartbeat_freq) = test_file.heartbeat_frequency_ms {
                opts.heartbeat_freq = Some(Duration::from_secs(heartbeat_freq));
            }
            Client::with_options(opts.clone()).err().unwrap_or_else(|| {
                panic!(
                    "expected client construction to fail with options: {:#?}",
                    opts
                )
            });
        }
    }
}

#[tokio::test]
async fn server_selection_replica_set_no_primary() {
    run_spec_test(
        &[
            "server-selection",
            "server_selection",
            "ReplicaSetNoPrimary",
            "read",
        ],
        run_test,
    )
    .await;
}

#[tokio::test]
async fn server_selection_replica_set_with_primary() {
    run_spec_test(
        &[
            "server-selection",
            "server_selection",
            "ReplicaSetWithPrimary",
            "read",
        ],
        run_test,
    )
    .await;
}

#[tokio::test]
async fn server_selection_sharded() {
    run_spec_test(
        &["server-selection", "server_selection", "Sharded", "read"],
        run_test,
    )
    .await;
}

#[tokio::test]
async fn server_selection_single() {
    run_spec_test(
        &["server-selection", "server_selection", "Single", "read"],
        run_test,
    )
    .await;
}

#[tokio::test]
async fn server_selection_unknown() {
    run_spec_test(
        &["server-selection", "server_selection", "Unknown", "read"],
        run_test,
    )
    .await;
}

#[tokio::test]
async fn server_selection_load_balanced() {
    run_spec_test(
        &[
            "server-selection",
            "server_selection",
            "LoadBalanced",
            "read",
        ],
        run_test,
    )
    .await;
}

#[tokio::test]
async fn max_staleness_replica_set_no_primary() {
    run_spec_test(&["max-staleness", "ReplicaSetNoPrimary"], run_test).await;
}

#[tokio::test]
async fn max_staleness_replica_set_with_primary() {
    run_spec_test(&["max-staleness", "ReplicaSetWithPrimary"], run_test).await;
}

#[tokio::test]
async fn max_staleness_sharded() {
    run_spec_test(&["max-staleness", "Sharded"], run_test).await;
}

#[tokio::test]
async fn max_staleness_single() {
    run_spec_test(&["max-staleness", "Single"], run_test).await;
}

#[tokio::test]
async fn max_staleness_unknown() {
    run_spec_test(&["max-staleness", "Unknown"], run_test).await;
}<|MERGE_RESOLUTION|>--- conflicted
+++ resolved
@@ -130,11 +130,7 @@
         }
 
         let uri_str = format!("mongodb://localhost:27017/?{}", uri_options.join("&"));
-<<<<<<< HEAD
-        ClientOptions::parse(uri_str)
-=======
         ClientOptions::parse(&uri_str)
->>>>>>> 30122b71
             .await
             .err()
             .unwrap_or_else(|| {
