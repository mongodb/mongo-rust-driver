--- conflicted
+++ resolved
@@ -290,10 +290,7 @@
         }
 
         let stream_description = connection.stream_description()?;
-<<<<<<< HEAD
         let is_sharded = stream_description.initial_server_type == ServerType::Mongos;
-=======
->>>>>>> b9a7c535
         let mut cmd = op.build(stream_description)?;
         self.inner
             .topology
@@ -332,11 +329,7 @@
                         cmd.set_start_transaction();
                         cmd.set_autocommit();
                         cmd.set_txn_read_concern(*session)?;
-<<<<<<< HEAD
                         if is_sharded {
-=======
-                        if stream_description.initial_server_type == ServerType::Mongos {
->>>>>>> b9a7c535
                             session.pin_mongos(connection.address().clone());
                         }
                         session.transaction.state = TransactionState::InProgress;
