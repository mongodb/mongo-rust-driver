#[cfg(feature = "in-use-encryption-unstable")]
use bson::RawDocumentBuf;
use bson::{doc, RawBsonRef, RawDocument, Timestamp};
#[cfg(feature = "in-use-encryption-unstable")]
use futures_core::future::BoxFuture;
use lazy_static::lazy_static;
use serde::de::DeserializeOwned;

use std::{collections::HashSet, sync::Arc, time::Instant};

use super::{session::TransactionState, Client, ClientSession};
use crate::{
    bson::Document,
    change_stream::{
        event::ChangeStreamEvent,
        session::SessionChangeStream,
        ChangeStream,
        ChangeStreamData,
        WatchArgs,
    },
    cmap::{
        conn::PinnedConnectionHandle,
        Connection,
        ConnectionPool,
        RawCommand,
        RawCommandResponse,
    },
    cursor::{session::SessionCursor, Cursor, CursorSpecification},
    error::{
        Error,
        ErrorKind,
        Result,
        RETRYABLE_WRITE_ERROR,
        TRANSIENT_TRANSACTION_ERROR,
        UNKNOWN_TRANSACTION_COMMIT_RESULT,
    },
    event::command::{
        CommandEvent,
        CommandFailedEvent,
        CommandStartedEvent,
        CommandSucceededEvent,
    },
    hello::LEGACY_HELLO_COMMAND_NAME_LOWERCASE,
    operation::{
        AbortTransaction,
        AggregateTarget,
        ChangeStreamAggregate,
        CommandErrorBody,
        CommitTransaction,
        Operation,
        Retryability,
    },
    options::{ChangeStreamOptions, SelectionCriteria},
    sdam::{
        HandshakePhase,
        SelectedServer,
        ServerType,
        SessionSupportStatus,
        TopologyType,
        TransactionSupportStatus,
    },
    selection_criteria::ReadPreference,
    ClusterTime,
};

lazy_static! {
    pub(crate) static ref REDACTED_COMMANDS: HashSet<&'static str> = {
        let mut hash_set = HashSet::new();
        hash_set.insert("authenticate");
        hash_set.insert("saslstart");
        hash_set.insert("saslcontinue");
        hash_set.insert("getnonce");
        hash_set.insert("createuser");
        hash_set.insert("updateuser");
        hash_set.insert("copydbgetnonce");
        hash_set.insert("copydbsaslstart");
        hash_set.insert("copydb");
        hash_set
    };
    pub(crate) static ref HELLO_COMMAND_NAMES: HashSet<&'static str> = {
        let mut hash_set = HashSet::new();
        hash_set.insert("hello");
        hash_set.insert(LEGACY_HELLO_COMMAND_NAME_LOWERCASE);
        hash_set
    };
}

impl Client {
    /// Execute the given operation.
    ///
    /// Server selection will performed using the criteria specified on the operation, if any, and
    /// an implicit session will be created if the operation and write concern are compatible with
    /// sessions and an explicit session is not provided.
    pub(crate) async fn execute_operation<T: Operation>(
        &self,
        op: T,
        session: impl Into<Option<&mut ClientSession>>,
    ) -> Result<T::O> {
        self.execute_operation_with_details(op, session)
            .await
            .map(|details| details.output)
    }

    async fn execute_operation_with_details<T: Operation>(
        &self,
        op: T,
        session: impl Into<Option<&mut ClientSession>>,
    ) -> Result<ExecutionDetails<T>> {
        Box::pin(async {
            // TODO RUST-9: allow unacknowledged write concerns
            if !op.is_acknowledged() {
                return Err(ErrorKind::InvalidArgument {
                    message: "Unacknowledged write concerns are not supported".to_string(),
                }
                .into());
            }
            let session = session.into();
            if let Some(session) = &session {
                if !Arc::ptr_eq(&self.inner, &session.client().inner) {
                    return Err(ErrorKind::InvalidArgument {
                        message: "the session provided to an operation must be created from the \
                                  same client as the collection/database"
                            .into(),
                    }
                    .into());
                }

                if let Some(SelectionCriteria::ReadPreference(read_preference)) =
                    op.selection_criteria()
                {
                    if session.in_transaction() && read_preference != &ReadPreference::Primary {
                        return Err(ErrorKind::Transaction {
                            message: "read preference in a transaction must be primary".into(),
                        }
                        .into());
                    }
                }
            }
            self.execute_operation_with_retry(op, session).await
        })
        .await
    }

    /// Execute the given operation, returning the cursor created by the operation.
    ///
    /// Server selection be will performed using the criteria specified on the operation, if any.
    pub(crate) async fn execute_cursor_operation<Op, T>(&self, op: Op) -> Result<Cursor<T>>
    where
        Op: Operation<O = CursorSpecification>,
    {
        Box::pin(async {
            let mut details = self.execute_operation_with_details(op, None).await?;
            let pinned =
                self.pin_connection_for_cursor(&details.output, &mut details.connection)?;
            Ok(Cursor::new(
                self.clone(),
                details.output,
                details.implicit_session,
                pinned,
            ))
        })
        .await
    }

    pub(crate) async fn execute_session_cursor_operation<Op, T>(
        &self,
        op: Op,
        session: &mut ClientSession,
    ) -> Result<SessionCursor<T>>
    where
        Op: Operation<O = CursorSpecification>,
    {
        let mut details = self
            .execute_operation_with_details(op, &mut *session)
            .await?;

        let pinned =
            self.pin_connection_for_session(&details.output, &mut details.connection, session)?;
        Ok(SessionCursor::new(self.clone(), details.output, pinned))
    }

    fn is_load_balanced(&self) -> bool {
        self.inner.options.load_balanced.unwrap_or(false)
    }

    fn pin_connection_for_cursor(
        &self,
        spec: &CursorSpecification,
        conn: &mut Connection,
    ) -> Result<Option<PinnedConnectionHandle>> {
        if self.is_load_balanced() && spec.info.id != 0 {
            Ok(Some(conn.pin()?))
        } else {
            Ok(None)
        }
    }

    fn pin_connection_for_session(
        &self,
        spec: &CursorSpecification,
        conn: &mut Connection,
        session: &mut ClientSession,
    ) -> Result<Option<PinnedConnectionHandle>> {
        if let Some(handle) = session.transaction.pinned_connection() {
            // Cursor operations on a transaction share the same pinned connection.
            Ok(Some(handle.replicate()))
        } else {
            self.pin_connection_for_cursor(spec, conn)
        }
    }

    pub(crate) async fn execute_watch<T>(
        &self,
        pipeline: impl IntoIterator<Item = Document>,
        options: Option<ChangeStreamOptions>,
        target: AggregateTarget,
        mut resume_data: Option<ChangeStreamData>,
    ) -> Result<ChangeStream<ChangeStreamEvent<T>>>
    where
        T: DeserializeOwned + Unpin + Send + Sync,
    {
        Box::pin(async {
            let pipeline: Vec<_> = pipeline.into_iter().collect();
            let args = WatchArgs {
                pipeline,
                target,
                options,
            };
            let mut implicit_session = resume_data
                .as_mut()
                .and_then(|rd| rd.implicit_session.take());
            let op = ChangeStreamAggregate::new(&args, resume_data)?;

            let mut details = self
                .execute_operation_with_details(op, implicit_session.as_mut())
                .await?;
            if let Some(session) = implicit_session {
                details.implicit_session = Some(session);
            }
            let (cursor_spec, cs_data) = details.output;
            let pinned = self.pin_connection_for_cursor(&cursor_spec, &mut details.connection)?;
            let cursor = Cursor::new(self.clone(), cursor_spec, details.implicit_session, pinned);

            Ok(ChangeStream::new(cursor, args, cs_data))
        })
        .await
    }

    pub(crate) async fn execute_watch_with_session<T>(
        &self,
        pipeline: impl IntoIterator<Item = Document>,
        options: Option<ChangeStreamOptions>,
        target: AggregateTarget,
        resume_data: Option<ChangeStreamData>,
        session: &mut ClientSession,
    ) -> Result<SessionChangeStream<ChangeStreamEvent<T>>>
    where
        T: DeserializeOwned + Unpin + Send + Sync,
    {
        Box::pin(async {
            let pipeline: Vec<_> = pipeline.into_iter().collect();
            let args = WatchArgs {
                pipeline,
                target,
                options,
            };
            let op = ChangeStreamAggregate::new(&args, resume_data)?;

            let mut details = self
                .execute_operation_with_details(op, &mut *session)
                .await?;
            let (cursor_spec, cs_data) = details.output;
            let pinned =
                self.pin_connection_for_session(&cursor_spec, &mut details.connection, session)?;
            let cursor = SessionCursor::new(self.clone(), cursor_spec, pinned);

            Ok(SessionChangeStream::new(cursor, args, cs_data))
        })
        .await
    }

    /// Selects a server and executes the given operation on it, optionally using a provided
    /// session. Retries the operation upon failure if retryability is supported.
    async fn execute_operation_with_retry<T: Operation>(
        &self,
        mut op: T,
        mut session: Option<&mut ClientSession>,
    ) -> Result<ExecutionDetails<T>> {
        // If the current transaction has been committed/aborted and it is not being
        // re-committed/re-aborted, reset the transaction's state to TransactionState::None.
        if let Some(ref mut session) = session {
            if matches!(
                session.transaction.state,
                TransactionState::Committed { .. }
            ) && op.name() != CommitTransaction::NAME
                || session.transaction.state == TransactionState::Aborted
                    && op.name() != AbortTransaction::NAME
            {
                session.transaction.reset();
            }
        }

<<<<<<< HEAD
        let selection_criteria = session
            .as_ref()
            .and_then(|s| s.transaction.pinned_mongos())
            .or_else(|| op.selection_criteria());

        let server = match self.select_server(selection_criteria, op.name()).await {
            Ok(server) => server,
            Err(mut err) => {
                err.add_labels_and_update_pin(None, &mut session, None)?;
                return Err(err);
=======
        let mut retry: Option<ExecutionRetry> = None;
        let mut implicit_session: Option<ClientSession> = None;
        loop {
            if retry.is_some() {
                op.update_for_retry();
>>>>>>> 910881bc
            }

            let selection_criteria = session
                .as_ref()
                .and_then(|s| s.transaction.pinned_mongos())
                .or_else(|| op.selection_criteria());

            let server = match self.select_server(selection_criteria).await {
                Ok(server) => server,
                Err(mut err) => {
                    retry.first_error()?;

                    err.add_labels_and_update_pin(None, &mut session, None)?;
                    return Err(err);
                }
            };

            let mut conn = match get_connection(&session, &op, &server.pool).await {
                Ok(c) => c,
                Err(mut err) => {
                    retry.first_error()?;

                    err.add_labels_and_update_pin(None, &mut session, None)?;
                    if err.is_read_retryable() && self.inner.options.retry_writes != Some(false) {
                        err.add_label(RETRYABLE_WRITE_ERROR);
                    }

                    let op_retry = match self.get_op_retryability(&op, &session) {
                        Retryability::Read => err.is_read_retryable(),
                        Retryability::Write => err.is_write_retryable(),
                        _ => false,
                    };
                    if err.is_pool_cleared() || op_retry {
                        retry = Some(ExecutionRetry {
                            prior_txn_number: None,
                            first_error: err,
                        });
                        continue;
                    } else {
                        return Err(err);
                    }
                }
            };

            if session.is_none() {
                implicit_session = self.start_implicit_session(&op).await?;
                session = implicit_session.as_mut();
            }

<<<<<<< HEAD
    async fn execute_retry<T: Operation>(
        &self,
        op: &mut T,
        session: &mut Option<&mut ClientSession>,
        prior_txn_number: Option<i64>,
        first_error: Error,
    ) -> Result<ExecutionOutput<T>> {
        op.update_for_retry();
        let server = match self.select_server(op.selection_criteria(), op.name()).await {
            Ok(server) => server,
            Err(_) => {
                return Err(first_error);
=======
            let retryability = self.get_retryability(&conn, &op, &session)?;
            if retryability == Retryability::None {
                retry.first_error()?;
>>>>>>> 910881bc
            }

            let txn_number = retry
                .as_ref()
                .and_then(|r| r.prior_txn_number)
                .or_else(|| get_txn_number(&mut session, retryability));

            let details = match self
                .execute_operation_on_connection(
                    &mut op,
                    &mut conn,
                    &mut session,
                    txn_number,
                    retryability,
                )
                .await
            {
                Ok(output) => ExecutionDetails {
                    output,
                    connection: conn,
                    implicit_session,
                },
                Err(mut err) => {
                    err.wire_version = conn.stream_description()?.max_wire_version;

                    // Retryable writes are only supported by storage engines with document-level
                    // locking, so users need to disable retryable writes if using mmapv1.
                    if let ErrorKind::Command(ref mut command_error) = *err.kind {
                        if command_error.code == 20
                            && command_error.message.starts_with("Transaction numbers")
                        {
                            command_error.message = "This MongoDB deployment does not support \
                                                     retryable writes. Please add \
                                                     retryWrites=false to your connection string."
                                .to_string();
                        }
                    }

                    self.inner
                        .topology
                        .handle_application_error(
                            server.address.clone(),
                            err.clone(),
                            HandshakePhase::after_completion(&conn),
                        )
                        .await;
                    // release the connection to be processed by the connection pool
                    drop(conn);
                    // release the selected server to decrement its operation count
                    drop(server);

                    if let Some(r) = retry {
                        if err.is_server_error()
                            || err.is_read_retryable()
                            || err.is_write_retryable()
                        {
                            return Err(err);
                        } else {
                            return Err(r.first_error);
                        }
                    } else if retryability == Retryability::Read && err.is_read_retryable()
                        || retryability == Retryability::Write && err.is_write_retryable()
                    {
                        retry = Some(ExecutionRetry {
                            prior_txn_number: txn_number,
                            first_error: err,
                        });
                        continue;
                    } else {
                        return Err(err);
                    }
                }
            };
            return Ok(details);
        }
    }

    /// Executes an operation on a given connection, optionally using a provided session.
    async fn execute_operation_on_connection<T: Operation>(
        &self,
        op: &mut T,
        connection: &mut Connection,
        session: &mut Option<&mut ClientSession>,
        txn_number: Option<i64>,
        retryability: Retryability,
    ) -> Result<T::O> {
        if let Some(wc) = op.write_concern() {
            wc.validate()?;
        }

        let stream_description = connection.stream_description()?;
        let is_sharded = stream_description.initial_server_type == ServerType::Mongos;
        let mut cmd = op.build(stream_description)?;
        self.inner.topology.update_command_with_read_pref(
            connection.address(),
            &mut cmd,
            op.selection_criteria(),
        );

        match session {
            Some(ref mut session) if op.supports_sessions() && op.is_acknowledged() => {
                cmd.set_session(session);
                if let Some(txn_number) = txn_number {
                    cmd.set_txn_number(txn_number);
                }
                if session
                    .options()
                    .and_then(|opts| opts.snapshot)
                    .unwrap_or(false)
                {
                    if connection
                        .stream_description()?
                        .max_wire_version
                        .unwrap_or(0)
                        < 13
                    {
                        let labels: Option<Vec<_>> = None;
                        return Err(Error::new(
                            ErrorKind::IncompatibleServer {
                                message: "Snapshot reads require MongoDB 5.0 or later".into(),
                            },
                            labels,
                        ));
                    }
                    cmd.set_snapshot_read_concern(session);
                }
                // If this is a causally consistent session, set `readConcern.afterClusterTime`.
                // Causal consistency defaults to true, unless snapshot is true.
                else if session
                    .options()
                    .and_then(|opts| opts.causal_consistency)
                    .unwrap_or(true)
                    && matches!(
                        session.transaction.state,
                        TransactionState::None | TransactionState::Starting
                    )
                    && op.supports_read_concern(stream_description)
                {
                    cmd.set_after_cluster_time(session);
                }

                match session.transaction.state {
                    TransactionState::Starting => {
                        cmd.set_start_transaction();
                        cmd.set_autocommit();

                        if let Some(ref options) = session.transaction.options {
                            if let Some(ref read_concern) = options.read_concern {
                                cmd.set_read_concern_level(read_concern.level.clone());
                            }
                        }
                        if self.is_load_balanced() {
                            session.pin_connection(connection.pin()?);
                        } else if is_sharded {
                            session.pin_mongos(connection.address().clone());
                        }
                        session.transaction.state = TransactionState::InProgress;
                    }
                    TransactionState::InProgress => cmd.set_autocommit(),
                    TransactionState::Committed { .. } | TransactionState::Aborted => {
                        cmd.set_autocommit();

                        // Append the recovery token to the command if we are committing or aborting
                        // on a sharded transaction.
                        if is_sharded {
                            if let Some(ref recovery_token) = session.transaction.recovery_token {
                                cmd.set_recovery_token(recovery_token);
                            }
                        }
                    }
                    _ => {}
                }
                session.update_last_use();
            }
            Some(ref session) if !op.supports_sessions() && !session.is_implicit() => {
                return Err(ErrorKind::InvalidArgument {
                    message: format!("{} does not support sessions", cmd.name),
                }
                .into());
            }
            Some(ref session) if !op.is_acknowledged() && !session.is_implicit() => {
                return Err(ErrorKind::InvalidArgument {
                    message: "Cannot use ClientSessions with unacknowledged write concern"
                        .to_string(),
                }
                .into());
            }
            _ => {}
        }

        let session_cluster_time = session.as_ref().and_then(|session| session.cluster_time());
        let client_cluster_time = self.inner.topology.cluster_time();
        let max_cluster_time = std::cmp::max(session_cluster_time, client_cluster_time.as_ref());
        if let Some(cluster_time) = max_cluster_time {
            cmd.set_cluster_time(cluster_time);
        }

        let connection_info = connection.info();
        let service_id = connection.service_id();
        let request_id = crate::cmap::conn::next_request_id();

        if let Some(ref server_api) = self.inner.options.server_api {
            cmd.set_server_api(server_api);
        }

        let should_redact = cmd.should_redact();

        let cmd_name = cmd.name.clone();
        let target_db = cmd.target_db.clone();

        let serialized = op.serialize_command(cmd)?;
        #[cfg(feature = "in-use-encryption-unstable")]
        let serialized = {
            let guard = self.inner.csfle.read().await;
            if let Some(ref csfle) = *guard {
                if csfle.opts().bypass_auto_encryption != Some(true) {
                    self.auto_encrypt(csfle, RawDocument::from_bytes(&serialized)?, &target_db)
                        .await?
                        .into_bytes()
                } else {
                    serialized
                }
            } else {
                serialized
            }
        };
        let raw_cmd = RawCommand {
            name: cmd_name.clone(),
            target_db,
            exhaust_allowed: false,
            bytes: serialized,
        };

        self.emit_command_event(|| {
            let command_body = if should_redact {
                Document::new()
            } else {
                Document::from_reader(raw_cmd.bytes.as_slice())
                    .unwrap_or_else(|e| doc! { "serialization error": e.to_string() })
            };
            CommandEvent::Started(CommandStartedEvent {
                command: command_body,
                db: raw_cmd.target_db.clone(),
                command_name: raw_cmd.name.clone(),
                request_id,
                connection: connection_info.clone(),
                service_id,
            })
        });

        let start_time = Instant::now();
        let command_result = match connection.send_raw_command(raw_cmd, request_id).await {
            Ok(response) => {
                async fn handle_response<T: Operation>(
                    client: &Client,
                    op: &T,
                    session: &mut Option<&mut ClientSession>,
                    is_sharded: bool,
                    response: RawCommandResponse,
                ) -> Result<RawCommandResponse> {
                    let raw_doc = RawDocument::from_bytes(response.as_bytes())?;

                    let ok = match raw_doc.get("ok")? {
                        Some(b) => crate::bson_util::get_int_raw(b).ok_or_else(|| {
                            ErrorKind::InvalidResponse {
                                message: format!(
                                    "expected ok value to be a number, instead got {:?}",
                                    b
                                ),
                            }
                        })?,
                        None => {
                            return Err(ErrorKind::InvalidResponse {
                                message: "missing 'ok' value in response".to_string(),
                            }
                            .into())
                        }
                    };

                    let cluster_time: Option<ClusterTime> = raw_doc
                        .get("$clusterTime")?
                        .and_then(RawBsonRef::as_document)
                        .map(|d| bson::from_slice(d.as_bytes()))
                        .transpose()?;

                    let at_cluster_time = op.extract_at_cluster_time(raw_doc)?;

                    client
                        .update_cluster_time(cluster_time, at_cluster_time, session)
                        .await;

                    if let (Some(session), Some(ts)) = (
                        session.as_mut(),
                        raw_doc
                            .get("operationTime")?
                            .and_then(RawBsonRef::as_timestamp),
                    ) {
                        session.advance_operation_time(ts);
                    }

                    if ok == 1 {
                        if let Some(ref mut session) = session {
                            if is_sharded && session.in_transaction() {
                                let recovery_token = raw_doc
                                    .get("recoveryToken")?
                                    .and_then(RawBsonRef::as_document)
                                    .map(|d| bson::from_slice(d.as_bytes()))
                                    .transpose()?;
                                session.transaction.recovery_token = recovery_token;
                            }
                        }

                        Ok(response)
                    } else {
                        Err(response
                            .body::<CommandErrorBody>()
                            .map(|error_response| error_response.into())
                            .unwrap_or_else(|e| {
                                Error::from(ErrorKind::InvalidResponse {
                                    message: format!("error deserializing command error: {}", e),
                                })
                            }))
                    }
                }

                handle_response(self, op, session, is_sharded, response).await
            }
            Err(err) => Err(err),
        };

        let duration = start_time.elapsed();

        match command_result {
            Err(mut err) => {
                self.emit_command_event(|| {
                    let mut err = err.clone();
                    if should_redact {
                        err.redact();
                    }

                    CommandEvent::Failed(CommandFailedEvent {
                        duration,
                        command_name: cmd_name.clone(),
                        failure: err,
                        request_id,
                        connection: connection_info.clone(),
                        service_id,
                    })
                });

                if let Some(ref mut session) = session {
                    if err.is_network_error() {
                        session.mark_dirty();
                    }
                }

                err.add_labels_and_update_pin(Some(connection), session, Some(retryability))?;
                op.handle_error(err)
            }
            Ok(response) => {
                self.emit_command_event(|| {
                    let reply = if should_redact {
                        Document::new()
                    } else {
                        response
                            .body()
                            .unwrap_or_else(|e| doc! { "deserialization error": e.to_string() })
                    };

                    CommandEvent::Succeeded(CommandSucceededEvent {
                        duration,
                        reply,
                        command_name: cmd_name.clone(),
                        request_id,
                        connection: connection_info.clone(),
                        service_id,
                    })
                });

                #[cfg(feature = "in-use-encryption-unstable")]
                let response = {
                    let guard = self.inner.csfle.read().await;
                    if let Some(ref csfle) = *guard {
                        let new_body = self.auto_decrypt(csfle, response.raw_body()).await?;
                        RawCommandResponse::new_raw(response.source, new_body)
                    } else {
                        response
                    }
                };

                match op.handle_response(response, connection.stream_description()?) {
                    Ok(response) => Ok(response),
                    Err(mut err) => {
                        err.add_labels_and_update_pin(
                            Some(connection),
                            session,
                            Some(retryability),
                        )?;
                        Err(err)
                    }
                }
            }
        }
    }

    #[cfg(feature = "in-use-encryption-unstable")]
    fn auto_encrypt<'a>(
        &'a self,
        csfle: &'a super::csfle::ClientState,
        command: &'a RawDocument,
        target_db: &'a str,
    ) -> BoxFuture<'a, Result<RawDocumentBuf>> {
        Box::pin(async move {
            let ctx = csfle
                .crypt()
                .ctx_builder()
                .build_encrypt(target_db, command)?;
            csfle.exec().run_ctx(ctx, Some(target_db)).await
        })
    }

    #[cfg(feature = "in-use-encryption-unstable")]
    fn auto_decrypt<'a>(
        &'a self,
        csfle: &'a super::csfle::ClientState,
        response: &'a RawDocument,
    ) -> BoxFuture<'a, Result<RawDocumentBuf>> {
        Box::pin(async move {
            let ctx = csfle.crypt().ctx_builder().build_decrypt(response)?;
            csfle.exec().run_ctx(ctx, None).await
        })
    }

    /// Start an implicit session if the operation and write concern are compatible with sessions.
    async fn start_implicit_session<T: Operation>(&self, op: &T) -> Result<Option<ClientSession>> {
        match self.get_session_support_status().await? {
            SessionSupportStatus::Supported {
                logical_session_timeout,
            } if op.supports_sessions() && op.is_acknowledged() => Ok(Some(
                self.start_session_with_timeout(logical_session_timeout, None, true)
                    .await,
            )),
            _ => Ok(None),
        }
    }

    async fn select_data_bearing_server(&self, operation_name: &str) -> Result<()> {
        let topology_type = self.inner.topology.topology_type();
        let criteria = SelectionCriteria::Predicate(Arc::new(move |server_info| {
            let server_type = server_info.server_type();
            (matches!(topology_type, TopologyType::Single) && server_type.is_available())
                || server_type.is_data_bearing()
        }));
        let _: SelectedServer = self.select_server(Some(&criteria), operation_name).await?;
        Ok(())
    }

    /// Gets whether the topology supports sessions, and if so, returns the topology's logical
    /// session timeout. If it has yet to be determined if the topology supports sessions, this
    /// method will perform a server selection that will force that determination to be made.
    pub(crate) async fn get_session_support_status(&self) -> Result<SessionSupportStatus> {
        let initial_status = self.inner.topology.session_support_status();

        // Need to guarantee that we're connected to at least one server that can determine if
        // sessions are supported or not.
        match initial_status {
            SessionSupportStatus::Undetermined => {
                self.select_data_bearing_server("Check sessions support status")
                    .await?;
                Ok(self.inner.topology.session_support_status())
            }
            _ => Ok(initial_status),
        }
    }

    /// Gets whether the topology supports transactions. If it has yet to be determined if the
    /// topology supports transactions, this method will perform a server selection that will force
    /// that determination to be made.
    pub(crate) async fn transaction_support_status(&self) -> Result<TransactionSupportStatus> {
        let initial_status = self.inner.topology.transaction_support_status();

        // Need to guarantee that we're connected to at least one server that can determine if
        // sessions are supported or not.
        match initial_status {
            TransactionSupportStatus::Undetermined => {
                self.select_data_bearing_server("Check transactions support status")
                    .await?;
                Ok(self.inner.topology.transaction_support_status())
            }
            _ => Ok(initial_status),
        }
    }

    /// Returns the retryability level for the execution of this operation.
    fn get_op_retryability<T: Operation>(
        &self,
        op: &T,
        session: &Option<&mut ClientSession>,
    ) -> Retryability {
        if session
            .as_ref()
            .map(|session| session.in_transaction())
            .unwrap_or(false)
        {
            return Retryability::None;
        }
        match op.retryability() {
            Retryability::Read if self.inner.options.retry_reads != Some(false) => {
                Retryability::Read
            }
            // commitTransaction and abortTransaction should be retried regardless of the
            // value for retry_writes set on the Client
            Retryability::Write
                if op.name() == CommitTransaction::NAME
                    || op.name() == AbortTransaction::NAME
                    || self.inner.options.retry_writes != Some(false) =>
            {
                Retryability::Write
            }
            _ => Retryability::None,
        }
    }

    /// Returns the retryability level for the execution of this operation on this connection.
    fn get_retryability<T: Operation>(
        &self,
        conn: &Connection,
        op: &T,
        session: &Option<&mut ClientSession>,
    ) -> Result<Retryability> {
        match self.get_op_retryability(op, session) {
            Retryability::Read => Ok(Retryability::Read),
            Retryability::Write if conn.stream_description()?.supports_retryable_writes() => {
                Ok(Retryability::Write)
            }
            _ => Ok(Retryability::None),
        }
    }

    async fn update_cluster_time(
        &self,
        cluster_time: Option<ClusterTime>,
        at_cluster_time: Option<Timestamp>,
        session: &mut Option<&mut ClientSession>,
    ) {
        if let Some(ref cluster_time) = cluster_time {
            self.inner
                .topology
                .advance_cluster_time(cluster_time.clone())
                .await;
            if let Some(ref mut session) = session {
                session.advance_cluster_time(cluster_time)
            }
        }

        if let Some(timestamp) = at_cluster_time {
            if let Some(ref mut session) = session {
                session.snapshot_time = Some(timestamp);
            }
        }
    }
}

async fn get_connection<T: Operation>(
    session: &Option<&mut ClientSession>,
    op: &T,
    pool: &ConnectionPool,
) -> Result<Connection> {
    let session_pinned = session
        .as_ref()
        .and_then(|s| s.transaction.pinned_connection());
    match (session_pinned, op.pinned_connection()) {
        (Some(c), None) | (None, Some(c)) => c.take_connection().await,
        (Some(session_handle), Some(op_handle)) => {
            // An operation executing in a transaction should be sharing the same pinned connection.
            debug_assert_eq!(session_handle.id(), op_handle.id());
            session_handle.take_connection().await
        }
        (None, None) => pool.check_out().await,
    }
}

fn get_txn_number(
    session: &mut Option<&mut ClientSession>,
    retryability: Retryability,
) -> Option<i64> {
    match session {
        Some(ref mut session) => {
            if session.transaction.state != TransactionState::None {
                Some(session.txn_number())
            } else {
                match retryability {
                    Retryability::Write => Some(session.get_and_increment_txn_number()),
                    _ => None,
                }
            }
        }
        None => None,
    }
}

impl Error {
    /// Adds the necessary labels to this Error, and unpins the session if needed.
    ///
    /// A TransientTransactionError label should be added if a transaction is in progress and the
    /// error is a network or server selection error.
    ///
    /// On a pre-4.4 connection, a RetryableWriteError label should be added to any write-retryable
    /// error. On a 4.4+ connection, a label should only be added to network errors. Regardless of
    /// server version, a label should only be added if the `retry_writes` client option is not set
    /// to `false`, the operation during which the error occured is write-retryable, and a
    /// TransientTransactionError label has not already been added.
    ///
    /// If the TransientTransactionError or UnknownTransactionCommitResult labels are added, the
    /// ClientSession should be unpinned.
    fn add_labels_and_update_pin(
        &mut self,
        conn: Option<&Connection>,
        session: &mut Option<&mut ClientSession>,
        retryability: Option<Retryability>,
    ) -> Result<()> {
        let transaction_state = session.as_ref().map_or(&TransactionState::None, |session| {
            &session.transaction.state
        });
        let max_wire_version = if let Some(conn) = conn {
            conn.stream_description()?.max_wire_version
        } else {
            None
        };
        match transaction_state {
            TransactionState::Starting | TransactionState::InProgress => {
                if self.is_network_error() || self.is_server_selection_error() {
                    self.add_label(TRANSIENT_TRANSACTION_ERROR);
                }
            }
            TransactionState::Committed { .. } => {
                if let Some(max_wire_version) = max_wire_version {
                    if self.should_add_retryable_write_label(max_wire_version) {
                        self.add_label(RETRYABLE_WRITE_ERROR);
                    }
                }
                if self.should_add_unknown_transaction_commit_result_label() {
                    self.add_label(UNKNOWN_TRANSACTION_COMMIT_RESULT);
                }
            }
            TransactionState::Aborted => {
                if let Some(max_wire_version) = max_wire_version {
                    if self.should_add_retryable_write_label(max_wire_version) {
                        self.add_label(RETRYABLE_WRITE_ERROR);
                    }
                }
            }
            TransactionState::None => {
                if retryability == Some(Retryability::Write) {
                    if let Some(max_wire_version) = max_wire_version {
                        if self.should_add_retryable_write_label(max_wire_version) {
                            self.add_label(RETRYABLE_WRITE_ERROR);
                        }
                    }
                }
            }
        }

        if let Some(ref mut session) = session {
            if self.contains_label(TRANSIENT_TRANSACTION_ERROR)
                || self.contains_label(UNKNOWN_TRANSACTION_COMMIT_RESULT)
            {
                session.unpin();
            }
        }

        Ok(())
    }
}

struct ExecutionDetails<T: Operation> {
    output: T::O,
    connection: Connection,
    implicit_session: Option<ClientSession>,
}

struct ExecutionRetry {
    prior_txn_number: Option<i64>,
    first_error: Error,
}

trait RetryHelper {
    fn first_error(&mut self) -> Result<()>;
}

impl RetryHelper for Option<ExecutionRetry> {
    fn first_error(&mut self) -> Result<()> {
        match self.take() {
            Some(r) => Err(r.first_error),
            None => Ok(()),
        }
    }
}<|MERGE_RESOLUTION|>--- conflicted
+++ resolved
@@ -300,24 +300,11 @@
             }
         }
 
-<<<<<<< HEAD
-        let selection_criteria = session
-            .as_ref()
-            .and_then(|s| s.transaction.pinned_mongos())
-            .or_else(|| op.selection_criteria());
-
-        let server = match self.select_server(selection_criteria, op.name()).await {
-            Ok(server) => server,
-            Err(mut err) => {
-                err.add_labels_and_update_pin(None, &mut session, None)?;
-                return Err(err);
-=======
         let mut retry: Option<ExecutionRetry> = None;
         let mut implicit_session: Option<ClientSession> = None;
         loop {
             if retry.is_some() {
                 op.update_for_retry();
->>>>>>> 910881bc
             }
 
             let selection_criteria = session
@@ -325,7 +312,7 @@
                 .and_then(|s| s.transaction.pinned_mongos())
                 .or_else(|| op.selection_criteria());
 
-            let server = match self.select_server(selection_criteria).await {
+            let server = match self.select_server(selection_criteria, op.name()).await {
                 Ok(server) => server,
                 Err(mut err) => {
                     retry.first_error()?;
@@ -367,24 +354,9 @@
                 session = implicit_session.as_mut();
             }
 
-<<<<<<< HEAD
-    async fn execute_retry<T: Operation>(
-        &self,
-        op: &mut T,
-        session: &mut Option<&mut ClientSession>,
-        prior_txn_number: Option<i64>,
-        first_error: Error,
-    ) -> Result<ExecutionOutput<T>> {
-        op.update_for_retry();
-        let server = match self.select_server(op.selection_criteria(), op.name()).await {
-            Ok(server) => server,
-            Err(_) => {
-                return Err(first_error);
-=======
             let retryability = self.get_retryability(&conn, &op, &session)?;
             if retryability == Retryability::None {
                 retry.first_error()?;
->>>>>>> 910881bc
             }
 
             let txn_number = retry
