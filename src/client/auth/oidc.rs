--- conflicted
+++ resolved
@@ -965,15 +965,12 @@
             }
         }
     }
-<<<<<<< HEAD
-    if credential.source.as_ref().is_some_and(|s| s != "$external") {
-=======
+
     if credential
         .source
         .as_ref()
         .is_some_and(|source| source != "$external")
     {
->>>>>>> fbec1854
         return Err(Error::invalid_argument(format!(
             "source must be $external for {} authentication, found: {:?}",
             MONGODB_OIDC_STR, credential.source
