<<<<<<< HEAD
use aws_config::BehaviorVersion;
use aws_credential_types::{provider::ProvideCredentials, Credentials};
use aws_sigv4::{
    http_request::{sign, SignableBody, SignableRequest, SigningSettings},
    sign::v4::SigningParams,
};
use http::Request;

// #[cfg(feature = "aws-auth")]
// use aws_types::credentials::{Credentials, ProvideCredentials, SharedCredentialsProvider};

// use http::{HeaderMap, Method, Request, Uri};
// use http::header::{HeaderName, AUTHORIZATION};

// Note from RUST-1529: commented Duration import since original implementation is commented
// out use std::time::Duration;
// use rand::distributions::{Alphanumeric, DistString};
// use std::{fs::File, io::Read};
// use crate::bson::rawdoc;
// use hmac::Hmac;
// use sha2::{Digest, Sha256};
=======
use std::{fs::File, io::Read, time::Duration};
>>>>>>> f2a4a62e

use chrono::{offset::Utc, DateTime};
use once_cell::sync::Lazy;
use rand::distributions::{Alphanumeric, DistString};
use serde::Deserialize;
use tokio::sync::Mutex;

use crate::{
    bson::{doc, rawdoc, spec::BinarySubtype, Binary, Bson, Document},
    client::{
        auth::{
            self,
            sasl::{SaslContinue, SaslResponse, SaslStart},
            AuthMechanism,
            Credential,
        },
        options::ServerApi,
    },
    cmap::Connection,
    error::{Error, Result},
    runtime::HttpClient,
    serde_util,
};

#[cfg(not(feature = "bson-3"))]
use crate::bson_compat::DocumentExt as _;

#[cfg(feature = "aws-auth")]
use aws_config::BehaviorVersion;

#[cfg(feature = "aws-auth")]
use aws_credential_types::{provider::ProvideCredentials, Credentials};

const AWS_ECS_IP: &str = "169.254.170.2";
const AWS_EC2_IP: &str = "169.254.169.254";
const AWS_LONG_DATE_FMT: &str = "%Y%m%dT%H%M%SZ";
const MECH_NAME: &str = "MONGODB-AWS";

static CACHED_CREDENTIAL: Lazy<Mutex<Option<AwsCredential>>> = Lazy::new(|| Mutex::new(None));

/// Performs MONGODB-AWS authentication for a given stream.
pub(super) async fn authenticate_stream(
    conn: &mut Connection,
    credential: &Credential,
    server_api: Option<&ServerApi>,
    http_client: &HttpClient,
) -> Result<()> {
    match authenticate_stream_inner(conn, credential, server_api, http_client).await {
        Ok(()) => Ok(()),
        Err(error) => {
            *CACHED_CREDENTIAL.lock().await = None;
            Err(error)
        }
    }
}

async fn authenticate_stream_inner(
    conn: &mut Connection,
    credential: &Credential,
    server_api: Option<&ServerApi>,
    // RUST-1529 note: http_client is used in the non-AWS SDK implementation to get credentials
    _http_client: &HttpClient,
) -> Result<()> {
    let source = match credential.source.as_deref() {
        Some("$external") | None => "$external",
        Some(..) => {
            return Err(Error::authentication_error(
                MECH_NAME,
                "auth source must be $external",
            ))
        }
    };

    let nonce = auth::generate_nonce_bytes();

    let client_first_payload = doc! {
        "r": Binary { subtype: BinarySubtype::Generic, bytes: nonce.clone().to_vec() },
        // `110` is ASCII for the character `n`, which is required by the spec to indicate that
        // channel binding is not supported.
        "p": 110i32,
    };
    let client_first_payload_bytes = client_first_payload.encode_to_vec()?;

    let sasl_start = SaslStart::new(
        source.into(),
        AuthMechanism::MongoDbAws,
        client_first_payload_bytes,
        server_api.cloned(),
    );
    let client_first = sasl_start.into_command()?;

    let server_first_response = conn.send_message(client_first).await?;

    let server_first = ServerFirst::parse(server_first_response.auth_response_body(MECH_NAME)?)?;
    server_first.validate(&nonce)?;

    let creds = get_aws_credentials(credential).await.map_err(|e| {
        Error::authentication_error(MECH_NAME, &format!("failed to get creds: {e}"))
    })?;
    // let aws_credential = AwsCredential::from_sdk_creds(
    //     creds.access_key_id().to_string(),
    //     creds.secret_access_key().to_string(),
    //     creds.session_token().map(|s| s.to_string()),
    //     None,
    // );

    // Find credentials using original implementation without AWS SDK
    // let aws_credential = {
    //     // Limit scope of this variable to avoid holding onto the lock for the duration of
    //     // authenticate_stream.
    //     let cached_credential = CACHED_CREDENTIAL.lock().await;
    //     match *cached_credential {
    //         Some(ref aws_credential) if !aws_credential.is_expired() => aws_credential.clone(),
    //         _ => {
    //             // From the spec: the driver MUST not place a lock on making a request.
    //             drop(cached_credential);
    //             let aws_credential = AwsCredential::get(credential, http_client).await?;
    //             if aws_credential.expiration.is_some() {
    //                 *CACHED_CREDENTIAL.lock().await = Some(aws_credential.clone());
    //             }
    //             aws_credential
    //         }
    //     }
    // };

    let date = Utc::now();
    // Generate authorization header using original implementation without AWS SDK

    // let authorization_header = aws_credential.compute_authorization_header(
    //     date,
    //     &server_first.sts_host,
    //     &server_first.server_nonce,
    // )?;

    // let mut client_second_payload = doc! {
    //     "a": authorization_header,
    //     "d": date.format(AWS_LONG_DATE_FMT).to_string(),
    // };

    // if let Some(security_token) = aws_credential.session_token {
    //     client_second_payload.insert("t", security_token);
    // }

    // attempt 1
    // let mut client_second_payload = doc! {
    //     "a": authorization_header,
    //     "d": date_header,
    // };
    // if let Some(token) = token_header {
    //     client_second_payload.insert("t", token);
    // }

    let sigv4_headers = compute_aws_sigv4_headers(
        creds,
        date,
        &server_first.sts_host,
        &server_first.server_nonce,
    )
    .await?;

    let mut client_second_payload = doc! {
        "a": sigv4_headers.authorization,
        "d": sigv4_headers.date,
    };

    if let Some(token) = sigv4_headers.token {
        client_second_payload.insert("t", token);
    }

    let client_second_payload_bytes = client_second_payload.encode_to_vec()?;

    let sasl_continue = SaslContinue::new(
        source.into(),
        server_first.conversation_id.clone(),
        client_second_payload_bytes,
        server_api.cloned(),
    );

    let client_second = sasl_continue.into_command();

    let server_second_response = conn.send_message(client_second).await?;
    let server_second = SaslResponse::parse(
        MECH_NAME,
        server_second_response.auth_response_body(MECH_NAME)?,
    )?;

    if server_second.conversation_id != server_first.conversation_id {
        return Err(Error::invalid_authentication_response(MECH_NAME));
    }

    if !server_second.done {
        return Err(Error::invalid_authentication_response(MECH_NAME));
    }

    Ok(())
}

// Find credentials using MongoDB URI or AWS SDK
pub(crate) async fn get_aws_credentials(credential: &Credential) -> Result<Credentials> {
    if let (Some(access_key), Some(secret_key)) = (&credential.username, &credential.password) {
        // Look for credentials in the MongoDB URI
        Ok(Credentials::new(
            access_key.clone(),
            secret_key.clone(),
            credential
                .mechanism_properties
                .as_ref()
                .and_then(|mp| mp.get_str("AWS_SESSION_TOKEN").ok())
                .map(str::to_owned),
            None,
            "MongoDB URI",
        ))
    } else {
        // If credentials are not provided in the URI, use the AWS SDK to load
        let config = aws_config::load_defaults(BehaviorVersion::latest()).await;
        let creds = config
            .credentials_provider()
            .ok_or_else(|| {
                Error::authentication_error(MECH_NAME, "no credential provider configured")
            })?
            .provide_credentials()
            .await
            .map_err(|e| {
                Error::authentication_error(MECH_NAME, &format!("failed to get creds: {e}"))
            })?;
        Ok(creds)
    }
}

pub struct AwsSigV4Headers {
    pub authorization: String,
    pub date: String,
    pub token: Option<String>,
}

pub async fn compute_aws_sigv4_headers(
    creds: Credentials,
    date: DateTime<Utc>,
    host: &str,
    server_nonce: &[u8],
) -> Result<AwsSigV4Headers> {
    let date_str = date.format("%Y%m%dT%H%M%SZ").to_string();

    let region = if host == "sts.amazonaws.com" {
        "us-east-1"
    } else {
        let parts: Vec<_> = host.split('.').collect();
        parts.get(1).copied().unwrap_or("us-east-1")
    };

    let url = format!("https://{}", host);
    let service = "execute-api";
    let body_str = "Action=GetCallerIdentity&Version=2011-06-15";
    // let body_bytes = body_str.as_bytes();
    let nonce_b64 = base64::encode(server_nonce);

    // Create the HTTP request
    let mut builder = Request::builder()
        .method("POST")
        .uri(&url)
        .header("host", host)
        .header("content-type", "application/x-www-form-urlencoded")
        // .header("content-length", body_bytes.len())
        .header("x-amz-date", date_str.clone())
        .header("x-mongodb-gs2-cb-flag", "n")
        .header("x-mongodb-server-nonce", nonce_b64.clone());

    if let Some(token) = creds.session_token() {
        builder = builder.header("x-amz-security-token", token);
    }

    let mut request = builder.body(body_str.to_string()).map_err(|e| {
        Error::authentication_error(MECH_NAME, &format!("Failed to build request: {e}"))
    })?;

    let identity = creds.into();

    // Set up signing parameters
    let signing_settings = SigningSettings::default();
    let signing_params = SigningParams::builder()
        .identity(&identity)
        .region(&region)
        .name(&service)
        .time(date.into())
        .settings(signing_settings)
        .build()
        .map_err(|e| {
            Error::authentication_error(MECH_NAME, &format!("Failed to build signing params: {e}"))
        })?
        .into();

    let signable_request = SignableRequest::new(
        request.method().as_str(),
        request.uri().to_string(),
        request
            .headers()
            .iter()
            .map(|(k, v)| (k.as_str(), std::str::from_utf8(v.as_bytes()).unwrap())),
        SignableBody::Bytes(request.body().as_bytes()),
    )
    .map_err(|e| {
        Error::authentication_error(MECH_NAME, &format!("Failed to create SignableRequest: {e}"))
    })?;

    // Sign the request
    let (signing_instructions, _signature) = sign(signable_request, &signing_params)
        .map_err(|e| Error::authentication_error(MECH_NAME, &format!("Signing failed: {e}")))?
        .into_parts();

    signing_instructions.apply_to_request_http1x(&mut request);
    dbg!("ending computation part of compute_aws_sigv4_headers");

    // Extract the Authorization header
    let headers = request.headers();
    let authorization = headers
        .get("authorization")
        .ok_or_else(|| Error::authentication_error(MECH_NAME, "Missing authorization header"))?
        .to_str()
        .map_err(|e| Error::authentication_error(MECH_NAME, &format!("Invalid header value: {e}")))?
        .to_string();
    dbg!("authorization header: {}", &authorization);

    let token = headers
        .get("x-amz-security-token")
        .map(|v| {
            v.to_str().map(|s| s.to_string()).map_err(|e| {
                Error::authentication_error(MECH_NAME, &format!("Invalid token header: {e}"))
            })
        })
        .transpose()?;
    dbg!("token header: {}", &token);

    Ok(AwsSigV4Headers {
        authorization,
        date: date_str,
        token,
    })
}

/// Contains the credentials for MONGODB-AWS authentication.
// RUST-1529 note: dead_code tag added to avoid unused warnings on expiration field
#[allow(dead_code)]
#[derive(Clone, Debug, Deserialize)]
#[serde(rename_all = "PascalCase")]
pub(crate) struct AwsCredential {
    access_key_id: String,

    secret_access_key: String,

    #[serde(alias = "Token")]
    session_token: Option<String>,

    #[serde(
        default,
        deserialize_with = "serde_util::deserialize_datetime_option_from_double_or_string"
    )]
    expiration: Option<crate::bson::DateTime>,
}

#[allow(dead_code)]
fn non_empty(s: Option<String>) -> Option<String> {
    match s {
        None => None,
        Some(s) if s.is_empty() => None,
        Some(s) => Some(s),
    }
}

#[allow(dead_code)]
impl AwsCredential {
    /// Derives the credentials for an authentication attempt given the set of credentials the user
    /// passed in.
    pub(crate) async fn get(credential: &Credential, http_client: &HttpClient) -> Result<Self> {
        let access_key = credential
            .username
            .clone()
            .or_else(|| non_empty(std::env::var("AWS_ACCESS_KEY_ID").ok()));
        let secret_key = credential
            .password
            .clone()
            .or_else(|| non_empty(std::env::var("AWS_SECRET_ACCESS_KEY").ok()));
        let session_token = credential
            .mechanism_properties
            .as_ref()
            .and_then(|d| d.get_str("AWS_SESSION_TOKEN").ok())
            .map(|s| s.to_string())
            .or_else(|| non_empty(std::env::var("AWS_SESSION_TOKEN").ok()));

        let found_access_key = access_key.is_some();
        let found_secret_key = secret_key.is_some();

        // If we have an access key and secret key, we can continue with the credentials we've
        // found.
        if let (Some(access_key), Some(secret_key)) = (access_key, secret_key) {
            return Ok(Self {
                access_key_id: access_key,
                secret_access_key: secret_key,
                session_token,
                expiration: None,
            });
        }

        if found_access_key || found_secret_key {
            return Err(Error::authentication_error(
                MECH_NAME,
                "cannot specify only one of access key and secret key; either both or neither \
                 must be provided",
            ));
        }

        if session_token.is_some() {
            return Err(Error::authentication_error(
                MECH_NAME,
                "cannot specify session token without both access key and secret key",
            ));
        }

        if let (Ok(token_file), Ok(role_arn)) = (
            std::env::var("AWS_WEB_IDENTITY_TOKEN_FILE"),
            std::env::var("AWS_ROLE_ARN"),
        ) {
            return Self::get_from_assume_role_with_web_identity_request(
                token_file,
                role_arn,
                http_client,
            )
            .await;
        }

        if let Ok(relative_uri) = std::env::var("AWS_CONTAINER_CREDENTIALS_RELATIVE_URI") {
            Self::get_from_ecs(relative_uri, http_client).await
        } else {
            Self::get_from_ec2(http_client).await
        }
    }

    // Creates AwsCredential from keys.
    fn from_sdk_creds(
        access_key_id: String,
        secret_access_key: String,
        session_token: Option<String>,
        expiration: Option<crate::bson::DateTime>,
    ) -> Self {
        Self {
            access_key_id,
            secret_access_key,
            session_token,
            expiration,
        }
    }

    async fn get_from_assume_role_with_web_identity_request(
        token_file: String,
        role_arn: String,
        http_client: &HttpClient,
    ) -> Result<Self> {
        let mut file = File::open(&token_file).map_err(|_| {
            Error::authentication_error(MECH_NAME, "could not open identity token file")
        })?;
        let mut buffer = Vec::<u8>::new();
        file.read_to_end(&mut buffer).map_err(|_| {
            Error::authentication_error(MECH_NAME, "could not read identity token file")
        })?;
        let token = std::str::from_utf8(&buffer).map_err(|_| {
            Error::authentication_error(MECH_NAME, "could not read identity token file")
        })?;

        let session_name = std::env::var("AWS_ROLE_SESSION_NAME")
            .unwrap_or_else(|_| Alphanumeric.sample_string(&mut rand::thread_rng(), 10));

        let query = rawdoc! {
            "Action": "AssumeRoleWithWebIdentity",
            "RoleSessionName": session_name,
            "RoleArn": role_arn,
            "WebIdentityToken": token,
            "Version": "2011-06-15",
        };

        let response = http_client
            .get("https://sts.amazonaws.com/")
            .headers(&[("Accept", "application/json")])
            .query(query)
            .send::<Document>()
            .await
            .map_err(|_| Error::unknown_authentication_error(MECH_NAME))?;

        let credential = response
            .get_document("AssumeRoleWithWebIdentityResponse")
            .and_then(|d| d.get_document("AssumeRoleWithWebIdentityResult"))
            .and_then(|d| d.get_document("Credentials"))
            .map_err(|_| Error::unknown_authentication_error(MECH_NAME))?
            .to_owned();

        Ok(crate::bson_compat::deserialize_from_document(credential)?)
    }

    /// Obtains credentials from the ECS endpoint.
    async fn get_from_ecs(relative_uri: String, http_client: &HttpClient) -> Result<Self> {
        // Use the local IP address that AWS uses for ECS agents.
        let uri = format!("http://{}/{}", AWS_ECS_IP, relative_uri);

        http_client
            .get(&uri)
            .send()
            .await
            .map_err(|_| Error::unknown_authentication_error(MECH_NAME))
    }

    /// Obtains temporary credentials for an EC2 instance to use for authentication.
    async fn get_from_ec2(http_client: &HttpClient) -> Result<Self> {
        let temporary_token = http_client
            .put(format!("http://{}/latest/api/token", AWS_EC2_IP))
            .headers(&[("X-aws-ec2-metadata-token-ttl-seconds", "30")])
            .send_and_get_string()
            .await
            .map_err(|_| Error::unknown_authentication_error(MECH_NAME))?;

        let role_name_uri = format!(
            "http://{}/latest/meta-data/iam/security-credentials/",
            AWS_EC2_IP
        );

        let role_name = http_client
            .get(&role_name_uri)
            .headers(&[("X-aws-ec2-metadata-token", &temporary_token[..])])
            .send_and_get_string()
            .await
            .map_err(|_| Error::unknown_authentication_error(MECH_NAME))?;

        let credential_uri = format!("{}/{}", role_name_uri, role_name);

        http_client
            .get(&credential_uri)
            .headers(&[("X-aws-ec2-metadata-token", &temporary_token[..])])
            .send()
            .await
            .map_err(|_| Error::unknown_authentication_error(MECH_NAME))
    }

    // Computes the signed authorization header for the credentials to send to the server in a sasl
    // payload.
    // fn compute_authorization_header(
    //     &self,
    //     date: DateTime<Utc>,
    //     host: &str,
    //     server_nonce: &[u8],
    // ) -> Result<String> {
    //     let date_str = date.format(AWS_LONG_DATE_FMT).to_string();

    //     // We need to include the security token header if the user provided a token. If not, we
    //     // just use the empty string.
    //     let token = self
    //         .session_token
    //         .as_ref()
    //         .map(|s| format!("x-amz-security-token:{}\n", s))
    //         .unwrap_or_default();

    //     // Similarly, we need to put "x-amz-security-token" into the list of signed headers if
    // the     // // user provided a token. If not, we just use the empty string.
    //     let token_signed_header = if self.session_token.is_some() {
    //         "x-amz-security-token;"
    //     } else {
    //         ""
    //     };

    //     // Generate the list of signed headers (either with or without the security token
    // header).     #[rustfmt::skip]
    //     let signed_headers = format!(
    //         "\
    //           content-length;\
    //           content-type;\
    //           host;\
    //           x-amz-date;\
    //           {token_signed_header}\
    //           x-mongodb-gs2-cb-flag;\
    //           x-mongodb-server-nonce\
    //         ",
    //         token_signed_header = token_signed_header,
    //     );

    //     let body = "Action=GetCallerIdentity&Version=2011-06-15";
    //     let hashed_body = hex::encode(Sha256::digest(body.as_bytes()));

    //     let nonce = base64::encode(server_nonce);

    //     #[rustfmt::skip]
    //     let request = format!(
    //         "\
    //          POST\n\
    //          /\n\n\
    //          content-length:43\n\
    //          content-type:application/x-www-form-urlencoded\n\
    //          host:{host}\n\
    //          x-amz-date:{date}\n\
    //          {token}\
    //          x-mongodb-gs2-cb-flag:n\n\
    //          x-mongodb-server-nonce:{nonce}\n\n\
    //          {signed_headers}\n\
    //          {hashed_body}\
    //          ",
    //         host = host,
    //         date = date_str,
    //         token = token,
    //         nonce = nonce,
    //         signed_headers = signed_headers,
    //         hashed_body = hashed_body,
    //     );

    //     let hashed_request = hex::encode(Sha256::digest(request.as_bytes()));

    //     let small_date = date.format("%Y%m%d").to_string();

    //     let region = if host == "sts.amazonaws.com" {
    //         "us-east-1"
    //     } else {
    //         let parts: Vec<_> = host.split('.').collect();
    //         parts.get(1).copied().unwrap_or("us-east-1")
    //     };

    //     #[rustfmt::skip]
    //     let string_to_sign = format!(
    //         "\
    //          AWS4-HMAC-SHA256\n\
    //          {full_date}\n\
    //          {small_date}/{region}/sts/aws4_request\n\
    //          {hashed_request}\
    //         ",
    //         full_date = date_str,
    //         small_date = small_date,
    //         region = region,
    //         hashed_request = hashed_request,
    //     );

    //     let first_hmac_key = format!("AWS4{}", self.secret_access_key);
    //     let k_date =
    //         auth::mac::<Hmac<Sha256>>(first_hmac_key.as_ref(), small_date.as_ref(), MECH_NAME)?;
    //     let k_region = auth::mac::<Hmac<Sha256>>(k_date.as_ref(), region.as_ref(), MECH_NAME)?;
    //     let k_service = auth::mac::<Hmac<Sha256>>(k_region.as_ref(), b"sts", MECH_NAME)?;
    //     let k_signing = auth::mac::<Hmac<Sha256>>(k_service.as_ref(), b"aws4_request",
    // MECH_NAME)?;

    //     let signature_bytes =
    //         auth::mac::<Hmac<Sha256>>(k_signing.as_ref(), string_to_sign.as_ref(), MECH_NAME)?;
    //     let signature = hex::encode(signature_bytes);

    //     #[rustfmt::skip]
    //     let auth_header = format!(
    //         "\
    //          AWS4-HMAC-SHA256 \
    //          Credential={access_key}/{small_date}/{region}/sts/aws4_request, \
    //          SignedHeaders={signed_headers}, \
    //          Signature={signature}\
    //         ",
    //         access_key = self.access_key_id,
    //         small_date = small_date,
    //         region = region,
    //         signed_headers = signed_headers,
    //         signature = signature
    //     );

    //     Ok(auth_header)
    // }

    #[cfg(feature = "in-use-encryption")]
    pub(crate) fn access_key(&self) -> &str {
        &self.access_key_id
    }

    #[cfg(feature = "in-use-encryption")]
    pub(crate) fn secret_key(&self) -> &str {
        &self.secret_access_key
    }

    #[cfg(feature = "in-use-encryption")]
    pub(crate) fn session_token(&self) -> Option<&str> {
        self.session_token.as_deref()
    }

    fn is_expired(&self) -> bool {
        match self.expiration {
            Some(expiration) => {
                expiration.saturating_duration_since(crate::bson::DateTime::now())
                    < Duration::from_secs(5 * 60)
            }
            None => true,
        }
    }
}

/// The response from the server to the `saslStart` command in a MONGODB-AWS authentication attempt.
struct ServerFirst {
    conversation_id: Bson,
    server_nonce: Vec<u8>,
    sts_host: String,
    done: bool,
}

#[derive(Deserialize)]
#[serde(deny_unknown_fields)]
struct ServerFirstPayload {
    #[serde(rename = "s", with = "serde_bytes")]
    server_nonce: Vec<u8>,

    #[serde(rename = "h")]
    sts_host: String,
}

impl ServerFirst {
    /// Parses the response of the `saslStart` command.
    fn parse(response: Document) -> Result<Self> {
        let SaslResponse {
            conversation_id,
            payload,
            done,
        } = SaslResponse::parse(MECH_NAME, response)?;

        let ServerFirstPayload {
            server_nonce,
            sts_host,
        } = crate::bson_compat::deserialize_from_slice(payload.as_slice())
            .map_err(|_| Error::invalid_authentication_response(MECH_NAME))?;

        Ok(Self {
            conversation_id,
            server_nonce,
            sts_host,
            done,
        })
    }

    /// Ensures that the server sent a valid response to the `saslStart` command.
    fn validate(&self, nonce: &[u8]) -> Result<()> {
        if self.done {
            Err(Error::authentication_error(
                MECH_NAME,
                "handshake terminated early",
            ))
        } else if !self.server_nonce.starts_with(nonce) {
            Err(Error::authentication_error(MECH_NAME, "mismatched nonce"))
        } else if self.server_nonce.len() != 64 {
            Err(Error::authentication_error(
                MECH_NAME,
                "incorrect length server nonce",
            ))
        } else if self.sts_host.is_empty() {
            Err(Error::authentication_error(
                MECH_NAME,
                "sts host must be non-empty",
            ))
        } else if self.sts_host.len() > 255 {
            Err(Error::authentication_error(
                MECH_NAME,
                "sts host cannot be more than 255 bytes",
            ))
        } else if self.sts_host.split('.').any(|s| s.is_empty()) {
            Err(Error::authentication_error(
                MECH_NAME,
                "sts host cannot contain empty labels",
            ))
        } else {
            Ok(())
        }
    }
}

#[cfg(test)]
pub(crate) mod test_utils {
    use super::{AwsCredential, CACHED_CREDENTIAL};

    pub(crate) async fn cached_credential() -> Option<AwsCredential> {
        CACHED_CREDENTIAL.lock().await.clone()
    }

    pub(crate) async fn clear_cached_credential() {
        *CACHED_CREDENTIAL.lock().await = None;
    }

    pub(crate) async fn poison_cached_credential() {
        CACHED_CREDENTIAL
            .lock()
            .await
            .as_mut()
            .unwrap()
            .access_key_id = "bad".into();
    }

    pub(crate) async fn cached_access_key_id() -> String {
        cached_credential().await.unwrap().access_key_id
    }

    pub(crate) async fn cached_secret_access_key() -> String {
        cached_credential().await.unwrap().secret_access_key
    }

    pub(crate) async fn cached_session_token() -> Option<String> {
        cached_credential().await.unwrap().session_token
    }

    pub(crate) async fn cached_expiration() -> crate::bson::DateTime {
        cached_credential().await.unwrap().expiration.unwrap()
    }

    pub(crate) async fn set_cached_expiration(expiration: crate::bson::DateTime) {
        CACHED_CREDENTIAL.lock().await.as_mut().unwrap().expiration = Some(expiration);
    }
}<|MERGE_RESOLUTION|>--- conflicted
+++ resolved
@@ -1,28 +1,4 @@
-<<<<<<< HEAD
-use aws_config::BehaviorVersion;
-use aws_credential_types::{provider::ProvideCredentials, Credentials};
-use aws_sigv4::{
-    http_request::{sign, SignableBody, SignableRequest, SigningSettings},
-    sign::v4::SigningParams,
-};
-use http::Request;
-
-// #[cfg(feature = "aws-auth")]
-// use aws_types::credentials::{Credentials, ProvideCredentials, SharedCredentialsProvider};
-
-// use http::{HeaderMap, Method, Request, Uri};
-// use http::header::{HeaderName, AUTHORIZATION};
-
-// Note from RUST-1529: commented Duration import since original implementation is commented
-// out use std::time::Duration;
-// use rand::distributions::{Alphanumeric, DistString};
-// use std::{fs::File, io::Read};
-// use crate::bson::rawdoc;
-// use hmac::Hmac;
-// use sha2::{Digest, Sha256};
-=======
 use std::{fs::File, io::Read, time::Duration};
->>>>>>> f2a4a62e
 
 use chrono::{offset::Utc, DateTime};
 use once_cell::sync::Lazy;
@@ -55,6 +31,15 @@
 
 #[cfg(feature = "aws-auth")]
 use aws_credential_types::{provider::ProvideCredentials, Credentials};
+
+#[cfg(feature = "aws-auth")]
+use aws_sigv4::{
+    http_request::{sign, SignableBody, SignableRequest, SigningSettings},
+    sign::v4::SigningParams,
+};
+
+#[cfg(feature = "aws-auth")]
+use http::Request;
 
 const AWS_ECS_IP: &str = "169.254.170.2";
 const AWS_EC2_IP: &str = "169.254.169.254";
