use std::{fs::File, io::Read, time::Duration};

use chrono::{offset::Utc, DateTime};
use hmac::Hmac;
use once_cell::sync::Lazy;
use rand::distributions::{Alphanumeric, DistString};
use serde::Deserialize;
use sha2::{Digest, Sha256};
use tokio::sync::Mutex;

use crate::{
    bson::{doc, rawdoc, spec::BinarySubtype, Binary, Bson, Document},
    client::{
        auth::{
            self,
            sasl::{SaslContinue, SaslResponse, SaslStart},
            AuthMechanism,
            Credential,
        },
        options::ServerApi,
    },
    cmap::Connection,
    error::{Error, Result},
    runtime::HttpClient,
    serde_util,
};

#[cfg(not(feature = "bson-3"))]
use crate::bson_compat::DocumentExt as _;

#[cfg(feature = "aws-auth")]
use aws_config::BehaviorVersion;

#[cfg(feature = "aws-auth")]
use aws_credential_types::{provider::ProvideCredentials, Credentials};

#[cfg(feature = "aws-auth")]
use aws_sigv4::{
    http_request::{sign, SignableBody, SignableRequest, SigningSettings},
    sign::v4::SigningParams,
};

#[cfg(feature = "aws-auth")]
use http::Request;

const AWS_ECS_IP: &str = "169.254.170.2";
const AWS_EC2_IP: &str = "169.254.169.254";
const AWS_LONG_DATE_FMT: &str = "%Y%m%dT%H%M%SZ";
const MECH_NAME: &str = "MONGODB-AWS";

static CACHED_CREDENTIAL: Lazy<Mutex<Option<AwsCredential>>> = Lazy::new(|| Mutex::new(None));

/// Performs MONGODB-AWS authentication for a given stream.
pub(super) async fn authenticate_stream(
    conn: &mut Connection,
    credential: &Credential,
    server_api: Option<&ServerApi>,
    http_client: &HttpClient,
) -> Result<()> {
    match authenticate_stream_inner(conn, credential, server_api, http_client).await {
        Ok(()) => Ok(()),
        Err(error) => {
            *CACHED_CREDENTIAL.lock().await = None;
            Err(error)
        }
    }
}

async fn authenticate_stream_inner(
    conn: &mut Connection,
    credential: &Credential,
    server_api: Option<&ServerApi>,
    // RUST-1529 note: http_client is used in the non-AWS SDK implementation to get credentials
    _http_client: &HttpClient,
) -> Result<()> {
    let source = match credential.source.as_deref() {
        Some("$external") | None => "$external",
        Some(..) => {
            return Err(Error::authentication_error(
                MECH_NAME,
                "auth source must be $external",
            ))
        }
    };

    let nonce = auth::generate_nonce_bytes();

    let client_first_payload = doc! {
        "r": Binary { subtype: BinarySubtype::Generic, bytes: nonce.clone().to_vec() },
        // `110` is ASCII for the character `n`, which is required by the spec to indicate that
        // channel binding is not supported.
        "p": 110i32,
    };
    let client_first_payload_bytes = client_first_payload.encode_to_vec()?;

    let sasl_start = SaslStart::new(
        source.into(),
        AuthMechanism::MongoDbAws,
        client_first_payload_bytes,
        server_api.cloned(),
    );
    let client_first = sasl_start.into_command()?;

    let server_first_response = conn.send_message(client_first).await?;

    let server_first = ServerFirst::parse(server_first_response.auth_response_body(MECH_NAME)?)?;
    server_first.validate(&nonce)?;

<<<<<<< HEAD
    let creds = get_aws_credentials(credential).await.map_err(|e| {
        Error::authentication_error(MECH_NAME, &format!("failed to get creds: {e}"))
    })?;
    // let aws_credential = AwsCredential::from_sdk_creds(
    //     creds.access_key_id().to_string(),
    //     creds.secret_access_key().to_string(),
    //     creds.session_token().map(|s| s.to_string()),
    //     None,
    // );

=======
>>>>>>> c64a6101
    // Find credentials using original implementation without AWS SDK
    // let aws_credential = {
    //     // Limit scope of this variable to avoid holding onto the lock for the duration of
    //     // authenticate_stream.
    //     let cached_credential = CACHED_CREDENTIAL.lock().await;
    //     match *cached_credential {
    //         Some(ref aws_credential) if !aws_credential.is_expired() => aws_credential.clone(),
    //         _ => {
    //             // From the spec: the driver MUST not place a lock on making a request.
    //             drop(cached_credential);
    //             let aws_credential = AwsCredential::get(credential, http_client).await?;
    //             if aws_credential.expiration.is_some() {
    //                 *CACHED_CREDENTIAL.lock().await = Some(aws_credential.clone());
    //             }
    //             aws_credential
    //         }
    //     }
    // };

    let creds = get_aws_credentials(credential).await.map_err(|e| {
        Error::authentication_error(MECH_NAME, &format!("failed to get creds: {e}"))
    })?;
    let aws_credential = AwsCredential::from_sdk_creds(
        creds.access_key_id().to_string(),
        creds.secret_access_key().to_string(),
        creds.session_token().map(|s| s.to_string()),
        None,
    );

    let date = Utc::now();
    // Generate authorization header using original implementation without AWS SDK

    // let authorization_header = aws_credential.compute_authorization_header(
    //     date,
    //     &server_first.sts_host,
    //     &server_first.server_nonce,
    // )?;

    let sigv4_headers = compute_aws_sigv4_headers(
        creds,
        date,
        &server_first.sts_host,
        &server_first.server_nonce,
    )
    .await?;

    let mut client_second_payload = doc! {
        "a": sigv4_headers.authorization,
        "d": sigv4_headers.date,
    };

    if let Some(token) = sigv4_headers.token {
        client_second_payload.insert("t", token);
    }

    let client_second_payload_bytes = client_second_payload.encode_to_vec()?;

    let sasl_continue = SaslContinue::new(
        source.into(),
        server_first.conversation_id.clone(),
        client_second_payload_bytes,
        server_api.cloned(),
    );

    let client_second = sasl_continue.into_command();

    let server_second_response = conn.send_message(client_second).await?;
    let server_second = SaslResponse::parse(
        MECH_NAME,
        server_second_response.auth_response_body(MECH_NAME)?,
    )?;

    if server_second.conversation_id != server_first.conversation_id {
        return Err(Error::invalid_authentication_response(MECH_NAME));
    }

    if !server_second.done {
        return Err(Error::invalid_authentication_response(MECH_NAME));
    }

    Ok(())
}

// Find credentials using MongoDB URI or AWS SDK
pub(crate) async fn get_aws_credentials(credential: &Credential) -> Result<Credentials> {
    if let (Some(access_key), Some(secret_key)) = (&credential.username, &credential.password) {
        // Look for credentials in the MongoDB URI
        Ok(Credentials::new(
            access_key.clone(),
            secret_key.clone(),
            credential
                .mechanism_properties
                .as_ref()
                .and_then(|mp| mp.get_str("AWS_SESSION_TOKEN").ok())
                .map(str::to_owned),
            None,
            "MongoDB URI",
        ))
    } else {
        // If credentials are not provided in the URI, use the AWS SDK to load
        let config = aws_config::load_defaults(BehaviorVersion::latest()).await;
        let creds = config
            .credentials_provider()
            .ok_or_else(|| {
                Error::authentication_error(MECH_NAME, "no credential provider configured")
            })?
            .provide_credentials()
            .await
            .map_err(|e| {
                Error::authentication_error(MECH_NAME, &format!("failed to get creds: {e}"))
            })?;
        Ok(creds)
    }
}

pub struct AwsSigV4Headers {
    pub authorization: String,
    pub date: String,
    pub token: Option<String>,
}

pub async fn compute_aws_sigv4_headers(
    creds: Credentials,
    date: DateTime<Utc>,
    host: &str,
    server_nonce: &[u8],
) -> Result<AwsSigV4Headers> {
    let date_str = date.format("%Y%m%dT%H%M%SZ").to_string();

    let region = if host == "sts.amazonaws.com" {
        "us-east-1"
    } else {
        let parts: Vec<_> = host.split('.').collect();
        parts.get(1).copied().unwrap_or("us-east-1")
    };

    let url = format!("https://{}", host);
    let service = "execute-api";
    let body_str = "Action=GetCallerIdentity&Version=2011-06-15";
    // let body_bytes = body_str.as_bytes();
    let nonce_b64 = base64::encode(server_nonce);

    // Create the HTTP request
    let mut builder = Request::builder()
        .method("POST")
        .uri(&url)
        .header("host", host)
        .header("content-type", "application/x-www-form-urlencoded")
        // .header("content-length", body_bytes.len())
        .header("x-amz-date", date_str.clone())
        .header("x-mongodb-gs2-cb-flag", "n")
        .header("x-mongodb-server-nonce", nonce_b64.clone());

    if let Some(token) = creds.session_token() {
        builder = builder.header("x-amz-security-token", token);
    }

    let mut request = builder.body(body_str.to_string()).map_err(|e| {
        Error::authentication_error(MECH_NAME, &format!("Failed to build request: {e}"))
    })?;

    let identity = creds.into();

    // Set up signing parameters
    let signing_settings = SigningSettings::default();
    let signing_params = SigningParams::builder()
        .identity(&identity)
        .region(&region)
        .name(&service)
        .time(date.into())
        .settings(signing_settings)
        .build()
        .map_err(|e| {
            Error::authentication_error(MECH_NAME, &format!("Failed to build signing params: {e}"))
        })?
        .into();

    let signable_request = SignableRequest::new(
        request.method().as_str(),
        request.uri().to_string(),
        request
            .headers()
            .iter()
            .map(|(k, v)| (k.as_str(), std::str::from_utf8(v.as_bytes()).unwrap())),
        SignableBody::Bytes(request.body().as_bytes()),
    )
    .map_err(|e| {
        Error::authentication_error(MECH_NAME, &format!("Failed to create SignableRequest: {e}"))
    })?;

    // Sign the request
    let (signing_instructions, _signature) = sign(signable_request, &signing_params)
        .map_err(|e| Error::authentication_error(MECH_NAME, &format!("Signing failed: {e}")))?
        .into_parts();

    signing_instructions.apply_to_request_http1x(&mut request);
    dbg!("ending computation part of compute_aws_sigv4_headers");

    // Extract the Authorization header
    let headers = request.headers();
    let authorization = headers
        .get("authorization")
        .ok_or_else(|| Error::authentication_error(MECH_NAME, "Missing authorization header"))?
        .to_str()
        .map_err(|e| Error::authentication_error(MECH_NAME, &format!("Invalid header value: {e}")))?
        .to_string();
    dbg!("authorization header: {}", &authorization);

    let token = headers
        .get("x-amz-security-token")
        .map(|v| {
            v.to_str().map(|s| s.to_string()).map_err(|e| {
                Error::authentication_error(MECH_NAME, &format!("Invalid token header: {e}"))
            })
        })
        .transpose()?;
    dbg!("token header: {}", &token);

    Ok(AwsSigV4Headers {
        authorization,
        date: date_str,
        token,
    })
}

/// Contains the credentials for MONGODB-AWS authentication.
// RUST-1529 note: dead_code tag added to avoid unused warnings on expiration field
#[allow(dead_code)]
#[derive(Clone, Debug, Deserialize)]
#[serde(rename_all = "PascalCase")]
pub(crate) struct AwsCredential {
    access_key_id: String,

    secret_access_key: String,

    #[serde(alias = "Token")]
    session_token: Option<String>,

    #[serde(
        default,
        deserialize_with = "serde_util::deserialize_datetime_option_from_double_or_string"
    )]
    expiration: Option<crate::bson::DateTime>,
}

#[allow(dead_code)]
fn non_empty(s: Option<String>) -> Option<String> {
    match s {
        None => None,
        Some(s) if s.is_empty() => None,
        Some(s) => Some(s),
    }
}

#[allow(dead_code)]
impl AwsCredential {
    /// Derives the credentials for an authentication attempt given the set of credentials the user
    /// passed in.
    pub(crate) async fn get(credential: &Credential, http_client: &HttpClient) -> Result<Self> {
        let access_key = credential
            .username
            .clone()
            .or_else(|| non_empty(std::env::var("AWS_ACCESS_KEY_ID").ok()));
        let secret_key = credential
            .password
            .clone()
            .or_else(|| non_empty(std::env::var("AWS_SECRET_ACCESS_KEY").ok()));
        let session_token = credential
            .mechanism_properties
            .as_ref()
            .and_then(|d| d.get_str("AWS_SESSION_TOKEN").ok())
            .map(|s| s.to_string())
            .or_else(|| non_empty(std::env::var("AWS_SESSION_TOKEN").ok()));

        let found_access_key = access_key.is_some();
        let found_secret_key = secret_key.is_some();

        // If we have an access key and secret key, we can continue with the credentials we've
        // found.
        if let (Some(access_key), Some(secret_key)) = (access_key, secret_key) {
            return Ok(Self {
                access_key_id: access_key,
                secret_access_key: secret_key,
                session_token,
                expiration: None,
            });
        }

        if found_access_key || found_secret_key {
            return Err(Error::authentication_error(
                MECH_NAME,
                "cannot specify only one of access key and secret key; either both or neither \
                 must be provided",
            ));
        }

        if session_token.is_some() {
            return Err(Error::authentication_error(
                MECH_NAME,
                "cannot specify session token without both access key and secret key",
            ));
        }

        if let (Ok(token_file), Ok(role_arn)) = (
            std::env::var("AWS_WEB_IDENTITY_TOKEN_FILE"),
            std::env::var("AWS_ROLE_ARN"),
        ) {
            return Self::get_from_assume_role_with_web_identity_request(
                token_file,
                role_arn,
                http_client,
            )
            .await;
        }

        if let Ok(relative_uri) = std::env::var("AWS_CONTAINER_CREDENTIALS_RELATIVE_URI") {
            Self::get_from_ecs(relative_uri, http_client).await
        } else {
            Self::get_from_ec2(http_client).await
        }
    }

    // Creates AwsCredential from keys.
    fn from_sdk_creds(
        access_key_id: String,
        secret_access_key: String,
        session_token: Option<String>,
        expiration: Option<crate::bson::DateTime>,
    ) -> Self {
        Self {
            access_key_id,
            secret_access_key,
            session_token,
            expiration,
        }
    }

    async fn get_from_assume_role_with_web_identity_request(
        token_file: String,
        role_arn: String,
        http_client: &HttpClient,
    ) -> Result<Self> {
        let mut file = File::open(&token_file).map_err(|_| {
            Error::authentication_error(MECH_NAME, "could not open identity token file")
        })?;
        let mut buffer = Vec::<u8>::new();
        file.read_to_end(&mut buffer).map_err(|_| {
            Error::authentication_error(MECH_NAME, "could not read identity token file")
        })?;
        let token = std::str::from_utf8(&buffer).map_err(|_| {
            Error::authentication_error(MECH_NAME, "could not read identity token file")
        })?;

        let session_name = std::env::var("AWS_ROLE_SESSION_NAME")
            .unwrap_or_else(|_| Alphanumeric.sample_string(&mut rand::thread_rng(), 10));

        let query = rawdoc! {
            "Action": "AssumeRoleWithWebIdentity",
            "RoleSessionName": session_name,
            "RoleArn": role_arn,
            "WebIdentityToken": token,
            "Version": "2011-06-15",
        };

        let response = http_client
            .get("https://sts.amazonaws.com/")
            .headers(&[("Accept", "application/json")])
            .query(query)
            .send::<Document>()
            .await
            .map_err(|_| Error::unknown_authentication_error(MECH_NAME))?;

        let credential = response
            .get_document("AssumeRoleWithWebIdentityResponse")
            .and_then(|d| d.get_document("AssumeRoleWithWebIdentityResult"))
            .and_then(|d| d.get_document("Credentials"))
            .map_err(|_| Error::unknown_authentication_error(MECH_NAME))?
            .to_owned();

        Ok(crate::bson_compat::deserialize_from_document(credential)?)
    }

    /// Obtains credentials from the ECS endpoint.
    async fn get_from_ecs(relative_uri: String, http_client: &HttpClient) -> Result<Self> {
        // Use the local IP address that AWS uses for ECS agents.
        let uri = format!("http://{}/{}", AWS_ECS_IP, relative_uri);

        http_client
            .get(&uri)
            .send()
            .await
            .map_err(|_| Error::unknown_authentication_error(MECH_NAME))
    }

    /// Obtains temporary credentials for an EC2 instance to use for authentication.
    async fn get_from_ec2(http_client: &HttpClient) -> Result<Self> {
        let temporary_token = http_client
            .put(format!("http://{}/latest/api/token", AWS_EC2_IP))
            .headers(&[("X-aws-ec2-metadata-token-ttl-seconds", "30")])
            .send_and_get_string()
            .await
            .map_err(|_| Error::unknown_authentication_error(MECH_NAME))?;

        let role_name_uri = format!(
            "http://{}/latest/meta-data/iam/security-credentials/",
            AWS_EC2_IP
        );

        let role_name = http_client
            .get(&role_name_uri)
            .headers(&[("X-aws-ec2-metadata-token", &temporary_token[..])])
            .send_and_get_string()
            .await
            .map_err(|_| Error::unknown_authentication_error(MECH_NAME))?;

        let credential_uri = format!("{}/{}", role_name_uri, role_name);

        http_client
            .get(&credential_uri)
            .headers(&[("X-aws-ec2-metadata-token", &temporary_token[..])])
            .send()
            .await
            .map_err(|_| Error::unknown_authentication_error(MECH_NAME))
    }

    /// Computes the signed authorization header for the credentials to send to the server in a sasl
    /// payload.
    fn compute_authorization_header(
        &self,
        date: DateTime<Utc>,
        host: &str,
        server_nonce: &[u8],
    ) -> Result<String> {
        let date_str = date.format(AWS_LONG_DATE_FMT).to_string();

        // We need to include the security token header if the user provided a token. If not, we
        // just use the empty string.
        let token = self
            .session_token
            .as_ref()
            .map(|s| format!("x-amz-security-token:{}\n", s))
            .unwrap_or_default();

        // Similarly, we need to put "x-amz-security-token" into the list of signed headers if the
        // user provided a token. If not, we just use the empty string.
        let token_signed_header = if self.session_token.is_some() {
            "x-amz-security-token;"
        } else {
            ""
        };

        // Generate the list of signed headers (either with or without the security token header).
        #[rustfmt::skip]
        let signed_headers = format!(
            "\
              content-length;\
              content-type;\
              host;\
              x-amz-date;\
              {token_signed_header}\
              x-mongodb-gs2-cb-flag;\
              x-mongodb-server-nonce\
            ",
            token_signed_header = token_signed_header,
        );

        let body = "Action=GetCallerIdentity&Version=2011-06-15";
        let hashed_body = hex::encode(Sha256::digest(body.as_bytes()));

        let nonce = base64::encode(server_nonce);

        #[rustfmt::skip]
        let request = format!(
            "\
             POST\n\
             /\n\n\
             content-length:43\n\
             content-type:application/x-www-form-urlencoded\n\
             host:{host}\n\
             x-amz-date:{date}\n\
             {token}\
             x-mongodb-gs2-cb-flag:n\n\
             x-mongodb-server-nonce:{nonce}\n\n\
             {signed_headers}\n\
             {hashed_body}\
             ",
            host = host,
            date = date_str,
            token = token,
            nonce = nonce,
            signed_headers = signed_headers,
            hashed_body = hashed_body,
        );

        let hashed_request = hex::encode(Sha256::digest(request.as_bytes()));

        let small_date = date.format("%Y%m%d").to_string();

        let region = if host == "sts.amazonaws.com" {
            "us-east-1"
        } else {
            let parts: Vec<_> = host.split('.').collect();
            parts.get(1).copied().unwrap_or("us-east-1")
        };

        #[rustfmt::skip]
        let string_to_sign = format!(
            "\
             AWS4-HMAC-SHA256\n\
             {full_date}\n\
             {small_date}/{region}/sts/aws4_request\n\
             {hashed_request}\
            ",
            full_date = date_str,
            small_date = small_date,
            region = region,
            hashed_request = hashed_request,
        );

        let first_hmac_key = format!("AWS4{}", self.secret_access_key);
        let k_date =
            auth::mac::<Hmac<Sha256>>(first_hmac_key.as_ref(), small_date.as_ref(), MECH_NAME)?;
        let k_region = auth::mac::<Hmac<Sha256>>(k_date.as_ref(), region.as_ref(), MECH_NAME)?;
        let k_service = auth::mac::<Hmac<Sha256>>(k_region.as_ref(), b"sts", MECH_NAME)?;
        let k_signing = auth::mac::<Hmac<Sha256>>(k_service.as_ref(), b"aws4_request", MECH_NAME)?;

        let signature_bytes =
            auth::mac::<Hmac<Sha256>>(k_signing.as_ref(), string_to_sign.as_ref(), MECH_NAME)?;
        let signature = hex::encode(signature_bytes);

        #[rustfmt::skip]
        let auth_header = format!(
            "\
             AWS4-HMAC-SHA256 \
             Credential={access_key}/{small_date}/{region}/sts/aws4_request, \
             SignedHeaders={signed_headers}, \
             Signature={signature}\
            ",
            access_key = self.access_key_id,
            small_date = small_date,
            region = region,
            signed_headers = signed_headers,
            signature = signature
        );

        Ok(auth_header)
    }

    #[cfg(feature = "in-use-encryption")]
    pub(crate) fn access_key(&self) -> &str {
        &self.access_key_id
    }

    #[cfg(feature = "in-use-encryption")]
    pub(crate) fn secret_key(&self) -> &str {
        &self.secret_access_key
    }

    #[cfg(feature = "in-use-encryption")]
    pub(crate) fn session_token(&self) -> Option<&str> {
        self.session_token.as_deref()
    }

    fn is_expired(&self) -> bool {
        match self.expiration {
            Some(expiration) => {
                expiration.saturating_duration_since(crate::bson::DateTime::now())
                    < Duration::from_secs(5 * 60)
            }
            None => true,
        }
    }
}

/// The response from the server to the `saslStart` command in a MONGODB-AWS authentication attempt.
struct ServerFirst {
    conversation_id: Bson,
    server_nonce: Vec<u8>,
    sts_host: String,
    done: bool,
}

#[derive(Deserialize)]
#[serde(deny_unknown_fields)]
struct ServerFirstPayload {
    #[serde(rename = "s", with = "serde_bytes")]
    server_nonce: Vec<u8>,

    #[serde(rename = "h")]
    sts_host: String,
}

impl ServerFirst {
    /// Parses the response of the `saslStart` command.
    fn parse(response: Document) -> Result<Self> {
        let SaslResponse {
            conversation_id,
            payload,
            done,
        } = SaslResponse::parse(MECH_NAME, response)?;

        let ServerFirstPayload {
            server_nonce,
            sts_host,
        } = crate::bson_compat::deserialize_from_slice(payload.as_slice())
            .map_err(|_| Error::invalid_authentication_response(MECH_NAME))?;

        Ok(Self {
            conversation_id,
            server_nonce,
            sts_host,
            done,
        })
    }

    /// Ensures that the server sent a valid response to the `saslStart` command.
    fn validate(&self, nonce: &[u8]) -> Result<()> {
        if self.done {
            Err(Error::authentication_error(
                MECH_NAME,
                "handshake terminated early",
            ))
        } else if !self.server_nonce.starts_with(nonce) {
            Err(Error::authentication_error(MECH_NAME, "mismatched nonce"))
        } else if self.server_nonce.len() != 64 {
            Err(Error::authentication_error(
                MECH_NAME,
                "incorrect length server nonce",
            ))
        } else if self.sts_host.is_empty() {
            Err(Error::authentication_error(
                MECH_NAME,
                "sts host must be non-empty",
            ))
        } else if self.sts_host.len() > 255 {
            Err(Error::authentication_error(
                MECH_NAME,
                "sts host cannot be more than 255 bytes",
            ))
        } else if self.sts_host.split('.').any(|s| s.is_empty()) {
            Err(Error::authentication_error(
                MECH_NAME,
                "sts host cannot contain empty labels",
            ))
        } else {
            Ok(())
        }
    }
}

#[cfg(test)]
pub(crate) mod test_utils {
    use super::{AwsCredential, CACHED_CREDENTIAL};

    pub(crate) async fn cached_credential() -> Option<AwsCredential> {
        CACHED_CREDENTIAL.lock().await.clone()
    }

    pub(crate) async fn clear_cached_credential() {
        *CACHED_CREDENTIAL.lock().await = None;
    }

    pub(crate) async fn poison_cached_credential() {
        CACHED_CREDENTIAL
            .lock()
            .await
            .as_mut()
            .unwrap()
            .access_key_id = "bad".into();
    }

    pub(crate) async fn cached_access_key_id() -> String {
        cached_credential().await.unwrap().access_key_id
    }

    pub(crate) async fn cached_secret_access_key() -> String {
        cached_credential().await.unwrap().secret_access_key
    }

    pub(crate) async fn cached_session_token() -> Option<String> {
        cached_credential().await.unwrap().session_token
    }

    pub(crate) async fn cached_expiration() -> crate::bson::DateTime {
        cached_credential().await.unwrap().expiration.unwrap()
    }

    pub(crate) async fn set_cached_expiration(expiration: crate::bson::DateTime) {
        CACHED_CREDENTIAL.lock().await.as_mut().unwrap().expiration = Some(expiration);
    }
}<|MERGE_RESOLUTION|>--- conflicted
+++ resolved
@@ -106,19 +106,6 @@
     let server_first = ServerFirst::parse(server_first_response.auth_response_body(MECH_NAME)?)?;
     server_first.validate(&nonce)?;
 
-<<<<<<< HEAD
-    let creds = get_aws_credentials(credential).await.map_err(|e| {
-        Error::authentication_error(MECH_NAME, &format!("failed to get creds: {e}"))
-    })?;
-    // let aws_credential = AwsCredential::from_sdk_creds(
-    //     creds.access_key_id().to_string(),
-    //     creds.secret_access_key().to_string(),
-    //     creds.session_token().map(|s| s.to_string()),
-    //     None,
-    // );
-
-=======
->>>>>>> c64a6101
     // Find credentials using original implementation without AWS SDK
     // let aws_credential = {
     //     // Limit scope of this variable to avoid holding onto the lock for the duration of
