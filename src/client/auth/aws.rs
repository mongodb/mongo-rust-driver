--- conflicted
+++ resolved
@@ -25,18 +25,12 @@
     serde_util,
 };
 
-<<<<<<< HEAD
-#[cfg(not(feature = "bson-3"))]
-use crate::bson_compat::DocumentExt as _;
-
 #[cfg(feature = "aws-auth")]
 use aws_config::BehaviorVersion;
 
 #[cfg(feature = "aws-auth")]
 use aws_credential_types::{provider::ProvideCredentials, Credentials};
 
-=======
->>>>>>> eee7cdf5
 const AWS_ECS_IP: &str = "169.254.170.2";
 const AWS_EC2_IP: &str = "169.254.169.254";
 const AWS_LONG_DATE_FMT: &str = "%Y%m%dT%H%M%SZ";
