use crate::action::action_impl;

#[action_impl]
impl<'a> Action for crate::action::WarmConnectionPool<'a> {
    type Future = WarmConnectionPoolFuture;

    async fn execute(self) -> () {
        if !self
            .client
            .inner
            .options
            .min_pool_size
<<<<<<< HEAD
            .is_some_and(|s| s > 0)
=======
            .is_some_and(|size| size > 0)
>>>>>>> fbec1854
        {
            // No-op when min_pool_size is zero.
            return;
        }
        self.client.inner.topology.warm_pool().await;
    }
}<|MERGE_RESOLUTION|>--- conflicted
+++ resolved
@@ -10,11 +10,7 @@
             .inner
             .options
             .min_pool_size
-<<<<<<< HEAD
-            .is_some_and(|s| s > 0)
-=======
             .is_some_and(|size| size > 0)
->>>>>>> fbec1854
         {
             // No-op when min_pool_size is zero.
             return;
