--- conflicted
+++ resolved
@@ -1,11 +1,8 @@
 #[cfg(test)]
 mod test;
 
-<<<<<<< HEAD
 mod bulk_write;
-=======
 mod parse;
->>>>>>> 30122b71
 mod resolver_config;
 
 use std::{
@@ -48,11 +45,8 @@
     srv::{OriginalSrvInfo, SrvResolver},
 };
 
-<<<<<<< HEAD
 pub use bulk_write::*;
-=======
 #[cfg(feature = "dns-resolver")]
->>>>>>> 30122b71
 pub use resolver_config::ResolverConfig;
 #[cfg(not(feature = "dns-resolver"))]
 pub(crate) use resolver_config::ResolverConfig;
@@ -263,12 +257,8 @@
         })
     }
 
-<<<<<<< HEAD
-    pub(crate) fn host(&self) -> Cow<'_, str> {
-=======
     #[cfg(feature = "dns-resolver")]
     pub(crate) fn host(&self) -> std::borrow::Cow<'_, str> {
->>>>>>> 30122b71
         match self {
             Self::Tcp { host, .. } => std::borrow::Cow::Borrowed(host.as_str()),
             #[cfg(unix)]
@@ -399,10 +389,6 @@
         feature = "zlib-compression",
         feature = "snappy-compression"
     ))]
-<<<<<<< HEAD
-    #[builder(default)]
-=======
->>>>>>> 30122b71
     #[serde(skip)]
     pub compressors: Option<Vec<Compressor>>,
 
@@ -1079,296 +1065,6 @@
         }
     }
 
-<<<<<<< HEAD
-    /// Parses a MongoDB connection string into a [`ClientOptions`] struct. If the string is
-    /// malformed or one of the options has an invalid value, an error will be returned.
-    ///
-    /// In the case that "mongodb+srv" is used, SRV and TXT record lookups will be done as
-    /// part of this method.
-    ///
-    /// The format of a MongoDB connection string is described [here](https://www.mongodb.com/docs/manual/reference/connection-string/#connection-string-formats).
-    ///
-    /// Note that [default_database](ClientOptions::default_database) will be set from
-    /// `/defaultauthdb` in connection string.
-    ///
-    /// The following options are supported in the options query string:
-    ///
-    ///   * `appName`: maps to the `app_name` field
-    ///   * `authMechanism`: maps to the `mechanism` field of the `credential` field
-    ///   * `authSource`: maps to the `source` field of the `credential` field
-    ///   * `authMechanismProperties`: maps to the `mechanism_properties` field of the `credential`
-    ///     field
-    ///   * `compressors`: maps to the `compressors` field
-    ///   * `connectTimeoutMS`: maps to the `connect_timeout` field
-    ///   * `direct`: maps to the `direct` field
-    ///   * `heartbeatFrequencyMS`: maps to the `heartbeat_frequency` field
-    ///   * `journal`: maps to the `journal` field of the `write_concern` field
-    ///   * `localThresholdMS`: maps to the `local_threshold` field
-    ///   * `maxIdleTimeMS`: maps to the `max_idle_time` field
-    ///   * `maxStalenessSeconds`: maps to the `max_staleness` field of the `selection_criteria`
-    ///     field
-    ///   * `maxPoolSize`: maps to the `max_pool_size` field
-    ///   * `minPoolSize`: maps to the `min_pool_size` field
-    ///   * `readConcernLevel`: maps to the `read_concern` field
-    ///   * `readPreferenceField`: maps to the ReadPreference enum variant of the
-    ///     `selection_criteria` field
-    ///   * `readPreferenceTags`: maps to the `tags` field of the `selection_criteria` field. Note
-    ///     that this option can appear more than once; each instance will be mapped to a separate
-    ///     tag set
-    ///   * `replicaSet`: maps to the `repl_set_name` field
-    ///   * `retryWrites`: not yet implemented
-    ///   * `retryReads`: maps to the `retry_reads` field
-    ///   * `serverSelectionTimeoutMS`: maps to the `server_selection_timeout` field
-    ///   * `socketTimeoutMS`: unsupported, does not map to any field
-    ///   * `ssl`: an alias of the `tls` option
-    ///   * `tls`: maps to the TLS variant of the `tls` field`.
-    ///   * `tlsInsecure`: relaxes the TLS constraints on connections being made; currently is just
-    ///     an alias of `tlsAllowInvalidCertificates`, but more behavior may be added to this option
-    ///     in the future
-    ///   * `tlsAllowInvalidCertificates`: maps to the `allow_invalidCertificates` field of the
-    ///     `tls` field
-    ///   * `tlsCAFile`: maps to the `ca_file_path` field of the `tls` field
-    ///   * `tlsCertificateKeyFile`: maps to the `cert_key_file_path` field of the `tls` field
-    ///   * `w`: maps to the `w` field of the `write_concern` field
-    ///   * `waitQueueTimeoutMS`: unsupported, does not map to any field
-    ///   * `wTimeoutMS`: maps to the `w_timeout` field of the `write_concern` field
-    ///   * `zlibCompressionLevel`: maps to the `level` field of the `Compressor::Zlib` variant
-    ///     (which requires the `zlib-compression` feature flag) of the [`Compressor`] enum
-    pub async fn parse(s: impl AsRef<str>) -> Result<Self> {
-        Self::parse_uri(s, None).await
-    }
-
-    /// This method will be present if the `sync` feature is enabled. It's otherwise identical to
-    /// [the async version](#method.parse)
-    #[cfg(feature = "sync")]
-    pub fn parse_sync(s: impl AsRef<str>) -> Result<Self> {
-        crate::sync::TOKIO_RUNTIME.block_on(Self::parse_uri(s.as_ref(), None))
-    }
-
-    /// Parses a MongoDB connection string into a `ClientOptions` struct.
-    /// If the string is malformed or one of the options has an invalid value, an error will be
-    /// returned.
-    ///
-    /// In the case that "mongodb+srv" is used, SRV and TXT record lookups will be done using the
-    /// provided `ResolverConfig` as part of this method.
-    ///
-    /// The format of a MongoDB connection string is described [here](https://www.mongodb.com/docs/manual/reference/connection-string/#connection-string-formats).
-    ///
-    /// See the docstring on `ClientOptions::parse` for information on how the various URI options
-    /// map to fields on `ClientOptions`.
-    pub async fn parse_with_resolver_config(
-        uri: impl AsRef<str>,
-        resolver_config: ResolverConfig,
-    ) -> Result<Self> {
-        Self::parse_uri(uri, Some(resolver_config)).await
-    }
-
-    /// This method will be present if the `sync` feature is enabled. It's otherwise identical to
-    /// [the async version](#method.parse_with_resolver_config)
-    #[cfg(feature = "sync")]
-    pub fn parse_sync_with_resolver_config(
-        uri: &str,
-        resolver_config: ResolverConfig,
-    ) -> Result<Self> {
-        crate::sync::TOKIO_RUNTIME.block_on(Self::parse_uri(uri, Some(resolver_config)))
-    }
-
-    /// Populate this `ClientOptions` from the given URI, optionally using the resolver config for
-    /// DNS lookups.
-    pub(crate) async fn parse_uri(
-        uri: impl AsRef<str>,
-        resolver_config: Option<ResolverConfig>,
-    ) -> Result<Self> {
-        Self::parse_connection_string_internal(ConnectionString::parse(uri)?, resolver_config).await
-    }
-
-    /// Creates a `ClientOptions` from the given `ConnectionString`.
-    ///
-    /// In the case that "mongodb+srv" is used, SRV and TXT record lookups will be done using the
-    /// provided `ResolverConfig` as part of this method.
-    pub async fn parse_connection_string_with_resolver_config(
-        conn_str: ConnectionString,
-        resolver_config: ResolverConfig,
-    ) -> Result<Self> {
-        Self::parse_connection_string_internal(conn_str, Some(resolver_config)).await
-    }
-
-    /// Creates a `ClientOptions` from the given `ConnectionString`.
-    pub async fn parse_connection_string(conn_str: ConnectionString) -> Result<Self> {
-        Self::parse_connection_string_internal(conn_str, None).await
-    }
-
-    async fn parse_connection_string_internal(
-        mut conn_str: ConnectionString,
-        resolver_config: Option<ResolverConfig>,
-    ) -> Result<Self> {
-        let auth_source_present = conn_str
-            .credential
-            .as_ref()
-            .and_then(|cred| cred.source.as_ref())
-            .is_some();
-        let host_info = std::mem::take(&mut conn_str.host_info);
-        let mut options = Self::from_connection_string(conn_str);
-        options.resolver_config = resolver_config.clone();
-
-        let resolved = host_info.resolve(resolver_config).await?;
-        options.hosts = match resolved {
-            ResolvedHostInfo::HostIdentifiers(hosts) => hosts,
-            ResolvedHostInfo::DnsRecord {
-                hostname,
-                mut config,
-            } => {
-                // Save the original SRV info to allow mongos polling.
-                options.original_srv_info = OriginalSrvInfo {
-                    hostname,
-                    min_ttl: config.min_ttl,
-                }
-                .into();
-
-                // Enable TLS unless the user explicitly disabled it.
-                if options.tls.is_none() {
-                    options.tls = Some(Tls::Enabled(Default::default()));
-                }
-
-                // Set the authSource TXT option found during SRV lookup unless the user already set
-                // it. Note that this _does_ override the default database specified
-                // in the URI, since it is supposed to be overriden by authSource.
-                if !auth_source_present {
-                    if let Some(auth_source) = config.auth_source.take() {
-                        if let Some(ref mut credential) = options.credential {
-                            credential.source = Some(auth_source);
-                        }
-                    }
-                }
-
-                // Set the replica set name TXT option found during SRV lookup unless the user
-                // already set it.
-                if options.repl_set_name.is_none() {
-                    if let Some(replica_set) = config.replica_set.take() {
-                        options.repl_set_name = Some(replica_set);
-                    }
-                }
-
-                if options.load_balanced.is_none() {
-                    options.load_balanced = config.load_balanced;
-                }
-
-                if let Some(max) = options.srv_max_hosts {
-                    if max > 0 {
-                        if options.repl_set_name.is_some() {
-                            return Err(Error::invalid_argument(
-                                "srvMaxHosts and replicaSet cannot both be present",
-                            ));
-                        }
-                        if options.load_balanced == Some(true) {
-                            return Err(Error::invalid_argument(
-                                "srvMaxHosts and loadBalanced=true cannot both be present",
-                            ));
-                        }
-                        config.hosts = crate::sdam::choose_n(&config.hosts, max as usize)
-                            .cloned()
-                            .collect();
-                    }
-                }
-
-                // Set the ClientOptions hosts to those found during the SRV lookup.
-                config.hosts
-            }
-        };
-
-        options.validate()?;
-        Ok(options)
-    }
-
-    /// Creates a `ClientOptions` from the given `ConnectionString`.
-    #[cfg(feature = "sync")]
-    pub fn parse_connection_string_sync(conn_str: ConnectionString) -> Result<Self> {
-        crate::sync::TOKIO_RUNTIME.block_on(Self::parse_connection_string_internal(conn_str, None))
-    }
-
-    /// Creates a `ClientOptions` from the given `ConnectionString`.
-    ///
-    /// In the case that "mongodb+srv" is used, SRV and TXT record lookups will be done using the
-    /// provided `ResolverConfig` as part of this method.
-    #[cfg(feature = "sync")]
-    pub fn parse_connection_string_with_resolver_config_sync(
-        conn_str: ConnectionString,
-        resolver_config: ResolverConfig,
-    ) -> Result<Self> {
-        crate::sync::TOKIO_RUNTIME.block_on(Self::parse_connection_string_internal(
-            conn_str,
-            Some(resolver_config),
-        ))
-    }
-
-    fn from_connection_string(conn_str: ConnectionString) -> Self {
-        let mut credential = conn_str.credential;
-        // Populate default auth source, if needed.
-        let db = &conn_str.default_database;
-        if let Some(credential) = credential.as_mut() {
-            if credential.source.is_none() {
-                credential.source = match &credential.mechanism {
-                    Some(mechanism) => Some(mechanism.default_source(db.as_deref()).into()),
-                    None => {
-                        // If credentials exist (i.e. username is specified) but no mechanism, the
-                        // default source is chosen from the following list in
-                        // order (skipping null ones): authSource option, connection string db,
-                        // SCRAM default (i.e. "admin").
-                        db.clone().or_else(|| Some("admin".into()))
-                    }
-                };
-            }
-        }
-
-        Self {
-            hosts: vec![],
-            app_name: conn_str.app_name,
-            tls: conn_str.tls,
-            heartbeat_freq: conn_str.heartbeat_frequency,
-            local_threshold: conn_str.local_threshold,
-            read_concern: conn_str.read_concern,
-            selection_criteria: conn_str.read_preference.map(Into::into),
-            repl_set_name: conn_str.replica_set,
-            write_concern: conn_str.write_concern,
-            max_pool_size: conn_str.max_pool_size,
-            min_pool_size: conn_str.min_pool_size,
-            max_idle_time: conn_str.max_idle_time,
-            max_connecting: conn_str.max_connecting,
-            server_selection_timeout: conn_str.server_selection_timeout,
-            #[cfg(any(
-                feature = "zstd-compression",
-                feature = "zlib-compression",
-                feature = "snappy-compression"
-            ))]
-            compressors: conn_str.compressors,
-            connect_timeout: conn_str.connect_timeout,
-            retry_reads: conn_str.retry_reads,
-            retry_writes: conn_str.retry_writes,
-            server_monitoring_mode: conn_str.server_monitoring_mode,
-            socket_timeout: conn_str.socket_timeout,
-            direct_connection: conn_str.direct_connection,
-            default_database: conn_str.default_database,
-            driver_info: None,
-            credential,
-            cmap_event_handler: None,
-            command_event_handler: None,
-            original_srv_info: None,
-            #[cfg(test)]
-            original_uri: Some(conn_str.original_uri),
-            resolver_config: None,
-            server_api: None,
-            load_balanced: conn_str.load_balanced,
-            sdam_event_handler: None,
-            #[cfg(test)]
-            test_options: None,
-            #[cfg(feature = "tracing-unstable")]
-            tracing_max_document_length_bytes: None,
-            srv_max_hosts: conn_str.srv_max_hosts,
-        }
-    }
-
-=======
->>>>>>> 30122b71
     pub(crate) fn tls_options(&self) -> Option<TlsOptions> {
         match self.tls {
             Some(Tls::Enabled(ref opts)) => Some(opts.clone()),
@@ -1997,19 +1693,7 @@
                 for compressor in compressors {
                     compressor.write_zlib_level(zlib_compression_level)?;
                 }
-<<<<<<< HEAD
-            }
-        }
-        #[cfg(not(feature = "zlib-compression"))]
-        if parts.zlib_compression.is_some() {
-            return Err(ErrorKind::InvalidArgument {
-                message: "zlibCompressionLevel may not be specified without the zlib-compression \
-                          feature flag enabled"
-                    .into(),
-=======
->>>>>>> 30122b71
-            }
-            .into());
+            }
         }
         #[cfg(not(feature = "zlib-compression"))]
         if parts.zlib_compression.is_some() {
