--- conflicted
+++ resolved
@@ -283,18 +283,6 @@
         }
     }
 
-<<<<<<< HEAD
-impl ReadPreference {
-    pub(crate) fn mode(&self) -> &'static str {
-        match self {
-            Self::Primary => "primary",
-            Self::Secondary { .. } => "secondary",
-            Self::PrimaryPreferred { .. } => "primaryPreferred",
-            Self::SecondaryPreferred { .. } => "secondaryPreferred",
-            Self::Nearest { .. } => "nearest",
-        }
-    }
-
     pub(crate) fn options(&self) -> Option<&ReadPreferenceOptions> {
         match self {
             Self::Primary => None,
@@ -305,18 +293,6 @@
         }
     }
 
-=======
-    pub(crate) fn options(&self) -> Option<&ReadPreferenceOptions> {
-        match self {
-            Self::Primary => None,
-            Self::Secondary { options }
-            | Self::PrimaryPreferred { options }
-            | Self::SecondaryPreferred { options }
-            | Self::Nearest { options } => options.as_ref(),
-        }
-    }
-
->>>>>>> 30122b71
     pub(crate) fn max_staleness(&self) -> Option<Duration> {
         self.options().and_then(|options| options.max_staleness)
     }
