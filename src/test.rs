--- conflicted
+++ resolved
@@ -1,10 +1,7 @@
 #![allow(clippy::cast_possible_truncation)]
 #![allow(clippy::cast_possible_wrap)]
 
-<<<<<<< HEAD
-=======
 #[cfg(feature = "dns-resolver")]
->>>>>>> 30122b71
 mod atlas_connectivity;
 mod atlas_planned_maintenance_testing;
 #[cfg(feature = "aws-auth")]
@@ -42,10 +39,6 @@
         file_level_log,
         log_uncaptured,
         Event,
-<<<<<<< HEAD
-=======
-        FailCommandOptions,
->>>>>>> 30122b71
         FailPoint,
         FailPointMode,
         MatchErrExt,
