--- conflicted
+++ resolved
@@ -1,10 +1,5 @@
-<<<<<<< HEAD
 use futures_util::FutureExt;
-=======
-#[cfg(test)]
-mod test;
-
->>>>>>> 30122b71
+
 use serde::Deserialize;
 
 use crate::{
@@ -15,10 +10,7 @@
     operation::{OperationWithDefaults, Retryability, WriteResponseBody},
     options::{UpdateModifications, UpdateOptions, WriteConcern},
     results::UpdateResult,
-<<<<<<< HEAD
     BoxFuture,
-=======
->>>>>>> 30122b71
     Namespace,
 };
 
@@ -69,20 +61,6 @@
 }
 
 impl Update {
-<<<<<<< HEAD
-=======
-    #[cfg(test)]
-    fn empty() -> Self {
-        Self::with_update(
-            Namespace::new("db", "coll"),
-            doc! {},
-            UpdateModifications::Document(doc! {}),
-            false,
-            None,
-        )
-    }
-
->>>>>>> 30122b71
     pub(crate) fn with_update(
         ns: Namespace,
         filter: Document,
