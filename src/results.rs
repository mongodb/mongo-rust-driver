--- conflicted
+++ resolved
@@ -6,11 +6,8 @@
     bson::{serde_helpers, Bson, Document},
     change_stream::event::ResumeToken,
     db::options::CreateCollectionOptions,
-<<<<<<< HEAD
     Namespace,
-=======
     serde_util,
->>>>>>> ecb51080
 };
 
 use bson::{Binary, RawDocumentBuf};
